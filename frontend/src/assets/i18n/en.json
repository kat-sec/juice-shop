--- conflicted
+++ resolved
@@ -465,7 +465,6 @@
   "BTN_INVOKE": "Invoke",
   "LABEL_OUTPUT_FOR": "Output for",
   "LABEL_OUTPUT": "Output",
-<<<<<<< HEAD
   "TITLE_SBT": "Juicy Chatbot SBT",
   "BTN_SBT_NOTE": "Note: Never reveal your personal private keys and seed phrase to anyone",
   "LABEL_PRIVATE_KEY": "Enter Private Key",
@@ -474,7 +473,6 @@
   "LABEL_ACCOUNT_ADDRESS": "Account Address",
   "OWNED_BY": "Owned by",
   "NFT_SBT_BOX_TEXT": "Hurray! Find the Juice Shop SBT on {{link}}. This is a non-transferable token and is here to stay forever."
-=======
   "FAUCET_BALANCE": "Faucet Balance",
   "BEE_BALANCE": "Your BEE Balance",
   "TITLE_BEE_HAVEN": "BEE Haven",
@@ -488,5 +486,4 @@
   "NFT_MINT_TEXT_AWAITING_APPROVAL": "Awaiting Approval",
   "NFT_MINT_TEXT_CONFIRM": "Confirm Mint...",
   "NFT_MINT_TEXT_IN_PROGRESS": "Mint in Process..."
->>>>>>> b7d98bb9
 }
{
  "LANGUAGE": "Italiano",
  "NAV_SEARCH": "Cerca",
  "SEARCH_PLACEHOLDER": "Cerca...",
  "NAV_COMPLAIN": "Lamentela?",
  "TITLE_LOGIN": "Accedi",
  "MANDATORY_EMAIL": "Inserisci un indirizzo email.",
  "MANDATORY_PASSWORD": "Inserisci una password.",
  "LABEL_EMAIL": "Email",
  "LABEL_PASSWORD": "Password",
  "BTN_LOGIN": "Accedi",
  "BTN_GOOGLE_LOGIN": "Accedi con Google",
  "REMEMBER_ME": "Ricordami",
  "NO_CUSTOMER": "Non sei ancora un cliente?",
  "TITLE_REGISTRATION": "Registrazione utente",
  "INVALID_EMAIL": "Indirizzo email non valido.",
  "SECURITY_ANSWER": "Answer",
  "MANDATORY_PASSWORD_REPEAT": "Ripeti la tua password.",
  "INVALID_PASSWORD_LENGTH": "La password deve contenere almeno {{length}} caratteri.",
  "LABEL_PASSWORD_REPEAT": "Ripeti password",
  "PASSWORDS_NOT_MATCHING": "Le password non corrispondono",
  "BTN_REGISTER": "Registrati",
  "CONFIRM_REGISTER": "Registration completed successfully. You can now log in.",
  "TITLE_LOGOUT": "Disconnettiti",
  "CONFIRM_LOGGED_OUT": "Ti sei disconnesso.",
  "TITLE_CONTACT": "Contact",
  "MANDATORY_COMMENT": "Si prega di inserire un commento.",
  "INVALID_COMMENT_LENGTH": "Il commento deve contenere almeno {{length}} caratteri.",
  "MANDATORY_RATING": "Si prega di fornire una valutazione.",
  "MANDATORY_CAPTCHA": "Please enter the result of the CAPTCHA.",
  "LABEL_AUTHOR": "Autore",
  "LABEL_COMMENT": "Commento",
  "LABEL_RATING": "Valutazione",
<<<<<<< HEAD
  "LABEL_WHAT_IS": "What is",
=======
  "LABEL_WHAT_IS": "Che cos'è",
>>>>>>> a494dd78
  "BTN_SUBMIT": "Invia",
  "TITLE_ABOUT": "Chi Siamo",
  "SECTION_CORPORATE_HISTORY": "Storia della Corporazione e Politiche",
  "SECTION_CUSTOMER_FEEDBACK": "Feedback clienti",
  "SECTION_SOCIAL_MEDIA": "Seguici sui Social Media",
  "LINK_TERMS_OF_USE": "Dai un'occhiata ai nostri termini d'uso se sei interessato a roba così noiosa.",
  "TITLE_ADMINISTRATION": "Amministrazione",
  "SECTION_USER": "Utenti Registrati",
  "LABEL_USER": "Utente",
  "LABEL_CREATED_AT": "Creato il",
  "LABEL_UPDATED_AT": "Aggiornato il",
  "BTN_CLOSE": "Chiudi",
  "TITLE_SEARCH_RESULTS": "Risultati di ricerca",
  "TITLE_ALL_PRODUCTS": "Tutti i prodotti",
  "BASKET_ADD_SAME_PRODUCT": "Aggiunto un altro {{product}} nel carrello.",
  "BASKET_ADD_PRODUCT": "Messo {{product}} nel carrello.",
  "LABEL_PRODUCT": "Prodotto",
  "LABEL_PRODUCT_ORDERED": "Prodotti ordinati",
  "LABEL_EXPECTED_DELIVERY": "Consegna prevista",
  "LABEL_DAYS": "Giorni",
  "LABEL_NAME": "Nome",
  "LABEL_DESCRIPTION": "Descrizione",
  "LABEL_PRICE": "Prezzo",
  "LABEL_BONUS": "Bonus",
  "LABEL_IMAGE": "Immagine",
  "TITLE_BASKET": "Il tuo Carrello",
  "LABEL_QUANTITY": "Quatità",
  "LABEL_TOTAL_PRICE": "Prezzo Totale",
  "CHECKOUT_FOR_BONUS_POINTS": "You will gain {{bonus}} Bonus Points from this order!",
  "BTN_CHECKOUT": "Procedi all'acquisto",
  "BTN_CREDIT_CARD": "Carta di Credito",
  "INVALID_COUPON_LENGTH": "Il coupon deve contenere almeno {{length}} caratteri.",
  "LABEL_COUPON": "Coupon",
  "FOLLOW_FOR_MONTHLY_COUPONS": "Hai bisogno di un codice coupon? Seguici su <a href='{{twitter}}' target='_blank'>Twitter</a> o <a href='{{facebook}}' target='_blank'>Facebook</a> per coupon mensili e altro spam!",
  "BTN_REDEEM": "Rilascia",
  "THANKS_FOR_SUPPORT": "Grazie per aver supportato {{juiceshop}}!",
  "THANKS_FOR_SUPPORT_CUSTOMIZED": "Grazie per il sostegno del progetto open source dietro ad {{appname}}!",
  "LABEL_PAYMENT": "Pagamento",
  "LABEL_MERCHANDISE": "Merchandising",
  "OFFICIAL_MERCHANDISE_STORES": "Negozi ufficiali per {{juiceshop}} abbigliamento, tazze e stickers!",
  "OFFICIAL_MERCHANDISE_STORES_CUSTOMIZED": "Negozi ufficiali per abbigliamento, tazze e stickers del progetto open source dietro ad {{appname}}!",
  "DISCOUNT_APPLIED": "Il tuo sconto di {{discount}}% si applicherà prima dell'acquisto.",
  "TITLE_CHANGE_PASSWORD": "Cambia Password",
  "MANDATORY_CURRENT_PASSWORD": "Per favore inserisci la tua password attuale.",
  "MANDATORY_NEW_PASSWORD": "Si prega di scegliere la nuova password.",
  "LABEL_CURRENT_PASSWORD": "Password Attuale",
  "LABEL_NEW_PASSWORD": "Nuova Password",
  "LABEL_REPEAT_NEW_PASSWORD": "Ripeti la nuova password",
  "BTN_CHANGE": "Cambia",
  "LABEL_CAPTCHA": "CAPTCHA",
  "ENTER_CAPTCHA": "Enter CAPTCHA",
  "CAPTCHA_NOT_LOADED_ERROR": "Unfortunately the CAPTCHA could not be loaded. Please try again!",
  "TITLE_COMPLAIN": "Denuncia un file",
  "MANDATORY_MESSAGE": "Si prega di fornire un testo.",
  "INVALID_MESSAGE_LENGTH": "Il testo deve contenere almeno {{length}} caratteri.",
  "INVALID_FILE_SIZE": "Il file è troppo grande. Massimo {{size}} ammessi.",
  "INVALID_FILE_TYPE": "Tipo di file non supportato. Solo {{type}} permessi.",
  "LABEL_CUSTOMER": "Cliente",
  "LABEL_MESSAGE": "Messaggio",
  "LABEL_INVOICE": "Fattura",
  "TITLE_SCORE_BOARD": "Tabella dei punteggi",
  "LABEL_DIFFICULTY": "Difficoltà",
  "LABEL_CATEGORY": "Category",
  "LABEL_CHALLENGES": "Challenges",
  "LABEL_STATUS": "Status",
  "STATUS_UNSOLVED": "non risolto",
  "STATUS_SOLVED": "risolto",
  "STATUS_UNAVAILABLE": "unavailable",
  "CALL_FOR_CONTRIBUTIONS": "Hai un'idea per una nuova sfida? Hai trovato una vulnerabilità che non viene rilevata qui? Fateci sapere tramite la chat della community <a href='http://gitter.im/bkimminich/juice-shop'><i class='fab fa-gitter'></i>Gitter.im</a> o aprendo un problema su <a href='https://github.com/bkimminich/juice-shop/issues'><i class='fab fa-github'></i>GitHub</a>!",
  "CHALLENGE_SOLVED": "Hai risolto con successo una sfida: {{challenge}}",
  "INVALID_CONTINUE_CODE": "Codice continuato invalido.",
  "CONFIRM_LOGGED_IN_VIA_OAUTH2": "Ti sei connesso tramite OAuth 2.0.",
  "HOME_LINK_MESSAGE": "Se non sei automaticamente reindirizzato, per favore clicca qui: {{home}}",
  "TITLE_BITCOIN_ADDRESS": "Indirizzo Bitcoin",
  "TITLE_DASH_ADDRESS": "Indirizzo Dash",
  "TITLE_ETHER_ADDRESS": "Indirizzo Ether",
  "NOTIFICATION_RESEND_INSTRUCTIONS": "Fare clic per ripetere la notifica contenente il codice di soluzione per questa sfida.",
  "COPY_TO_CLIPBOARD": "Copia negli appunti",
  "COPY_SUCCESS": "Copiato!",
  "NAV_RECYCLE": "Ricicla",
  "TITLE_RECYCLE": "Richiesta casella di riciclaggio",
  "LABEL_REQUESTOR": "Richiedente",
  "LABEL_RECYCLE_QUANTITY": "Quantità",
  "LABEL_DELIVERY_ADDRESS": "Indirizzo di consegna",
  "LABEL_PICKUP_ADDRESS": "Indirizzo di ritiro",
  "INVALID_ADDRESS_LENGTH": "L'indirizzo dev'essere lungo almeno {{length}} caratteri.",
  "INVALID_QUANTITY": "La quantità dev'essere di almeno {{range}} litri.",
  "MANDATORY_ADDRESS": "Si prega di fornire un indirizzo.",
  "MANDATORY_QUANTITY": "Si prega di inserire una quantità.",
  "IN_LITERS_PLACEHOLDER": "...in litri",
  "REQUEST_PICKUP": "Per favore, ritirare all'indirizzo qui segnato piuttosto che alla casella di riciclo.",
  "LABEL_PICKUP_DATE": "Data di ritiro",
  "SECTION_RECYCLING": "Richiesta di riciclaggio",
  "LABEL_ADDRESS": "Indirizzo",
  "SECTION_PRESS_JUICE_RESPONSIBLY": "Tu abbracci alberi. Noi salviamo soldi. È un vantaggio reciproco!",
  "LABEL_SECURITY_QUESTION": "Domanda di sicurezza",
  "CANNOT_BE_CHANGED_LATER": "Non può essere cambiata una volta scelta!",
  "MANDATORY_SECURITY_QUESTION": "Per favore, scegli una domanda di sicurezza.",
  "MANDATORY_SECURITY_ANSWER": "Fornisci una risposta alla tua domanda di sicurezza.",
  "FORGOT_PASSWORD": "Password dimenticata?",
  "TITLE_FORGOT_PASSWORD": "Password dimenticata",
  "NOTIFICATION_SERVER_STARTED": "Il server è stato riavviato",
  "AUTO_RESTORED_PROGRESS": "Il tuo precedente processo hacking è stato ristabilito automaticamente.",
  "AUTO_RESTORE_PROGRESS_FAILED": "La ristabilitazione del tuo precedente process hacker ha fallito: {{error}}",
  "RESET_HACKING_PROGRESS": "Cancella i cookie per resettare i progressi di hacking",
  "RESTART_REQUIRED": "Ora è necessario riavviare manualmente l'applicazione per ricominciare da capo!",
  "LABEL_EDIT_REVIEW": "Modifica la recensione",
  "LABEL_REVIEW": "Recensione",
  "LABEL_REVIEWS": "Recensioni",
  "LABEL_ADD_REVIEW_FOR_PRODUCT": "Aggiungi una recensione per questo prodotto",
  "LABEL_NO_REVIEWS": "Nessuna recensione",
  "TITLE_TOKENSALE": "Vendita di Token",
  "SECTION_ICO": "Offerta di moneta iniziale per <strong><i class='fab fa-bitcoin'></i> {{juicycoin}}</strong>",
  "ICO_FAQ": "FAQ sui nostri ICO",
  "SECTION_WHITEPAPER": "Cartabianca",
  "WHITEPAPER_REFERENCES": "Invece di reinventare la moneta quadrata, ci riferiamo solo a brillanti cartebianche esistenti!",
  "SECTION_SALES_PITCH": "Convincente presentazione di vendite di ICO",
  "GIVE_US_ALL_YOUR_MONEY": "Dacci tutti i tuoi soldi.",
  "ICO_FAQ_QUESTION": "Posso diventare veramente ricco con <strong><i class='fab fa-bitcoin'></i> {{juicycoin}}</strong>?",
  "ICO_FAQ_ANSWER": "Certo che puoi! Non ti mentiremo mai!",
  "TITLE_TRACK_ORDERS": "Traccia Ordini",
  "LABEL_ORDER_ID": "ID dell'ordine",
  "BTN_TRACK": "Traccia",
  "LAST_LOGIN_IP": "Last Login IP",
  "BTN_EDIT": "Edit",
  "INVALID_DATE": "Please provide a valid date.",
  "SECURITY_ANSWER_PLACEHOLDER": "Answer to your security question",
  "MANDATORY_ORDER_ID": "Please provide an Order ID.",
  "BTN_SHOW_SOLVED": "Show solved",
  "TITLE_TWO_FACTOR_AUTH_ENTER": "Enter the 6 digit token from your 2FA app",
  "LABEL_TWO_FACTOR_AUTH_TOKEN": "2FA Token",
  "CONFIRM_2FA_SETUP": "Setup of Two-Factor Authentication successfully completed.",
  "CONFIRM_2FA_DISABLE": "Two-Factor Authentication has been removed.",
  "INVALID_TWO_FACTOR_AUTH_TOKEN": "The token appears to be invalid.",
  "UNAUTHORIZED_PAGE_ACCESS_ERROR": "You are not allowed to access this page!",
  "TITLE_PRIVACY_POLICY": "Privacy Policy",
  "TITLE_TWO_FACTOR_AUTHENTICATION": "Two Factor Authentication",
  "TITLE_REQUEST_DATA_EXPORT": "Request Data Export",
  "PRIVACY_AND_SECURITY": "Privacy & Security",
  "MENU": "Menu",
  "LABEL_OR": "or",
  "COMPANY": "Company",
  "ADD_BASKET": "Add to Basket",
  "BTN_SHOW_ALL": "Show all",
  "BTN_HIDE_ALL": "Hide all",
  "TYPE_THESE_LETTERS": "Type these {{length}} letters",
  "BTN_REQUEST": "Request",
  "EXPORT_LABEL": "Export Format",
  "ACCOUNT": "Account",
  "TITLE_TWO_FACTOR_AUTH_CONFIG": "2FA Configuration",
  "LABEL_CONFIRM_CURRENT_PASSWORD": "Confirm your current password",
  "LABEL_INITIAL_2FA_TOKEN": "Initial token from your authenticator",
  "INITIAL_CODE": "Initial Code",
  "2FA_ENTER_CODE_PLACEHOLDER": "Please enter your 2FA Code",
  "INITIAL_CODE_PLACEHOLDER": "Please enter your initial code",
  "2FA_AUTH_SETUP_INSTRUCTIONS": "Secure your account with an additional factor. Scan the QR code into an authenticator app supporting TOTP (e.g. Google Authenticator) to get started.",
  "2FA_SETUP_ERROR": "Failed to change 2FA setup. Check if you entered your password (and token) correctly.",
  "2FA_SUCCESSFUL_SETUP": "You have enabled 2FA for your account. Thank you for taking the time to keep your juices safe!",
  "REMOVE_TWO_FACTOR_AUTH": "Remove 2FA from your account",
  "BTN_REMOVE": "Remove",
  "MANDATORY_REVIEW": "Please provide a review text.",
  "WRITE_REVIEW": "Write a review",
  "WRITE_REVIEW_PLACEHOLDER": "What did you like or dislike?",
  "EMPTY_REVIEW_LIST": "There is no review for this product yet.",
  "EMPTY_SEARCH_RESULT": "Try adjusting your search to find what you're looking for.",
  "NO_SEARCH_RESULT": "No results found",
  "DATA_SUBJECT_TITLE": "Request Data Erasure",
  "GDPR_HEADING": "Data Erasure Request (Art. 17 GDPR)",
  "GDPR_MESSAGE": "We take data security, customer privacy, and legal compliance very serious. In accordance with GDPR we allow you to request complete erasure of your account and any associated data.",
  "DELETE_DATA_LABEL": "Delete User Data",
  "CONFIRM_ERASURE_REQUEST": "Sorry to see you leave! Your erasure request will be processed shortly.",
  "INFO_HACKING_INSTRUCTOR": "Start an interactive hacking tutorial for this challenge.",
  "WELCOME_BANNER_TITLE": "Welcome to {{appname}}!",
  "BTN_DISMISS": "Dismiss",
  "WELCOME_BANNER_DESCRIPTION": "<p>Being a web application with a vast number of intended security vulnerabilities, the <strong>{{appname}}</strong> is supposed to be the opposite of a best practice or template application for web developers: It is an awareness, training, demonstration and exercise tool for security risks in modern web applications. The <strong>{{appname}}</strong> is an open-source project hosted by the non-profit <a href='https://owasp.org' target='_blank'>Open Web Application Security Project (OWASP)</a> and is developed and maintained by volunteers. Check out the link below for more information and documentation on the project.</p><h1><a href='http://owasp-juice.shop' target='_blank'>http://owasp-juice.shop</a></h1>",
  "SIDENAV_HINT": "Open side menu",
  "LANGUAGE_SEL_HINT": "Choose language",
  "BTN_SAVE": "Save",
  "LABEL_RESULT": "Result",
  "IP_ADDRESS": "IP Address:"
}<|MERGE_RESOLUTION|>--- conflicted
+++ resolved
@@ -31,11 +31,7 @@
   "LABEL_AUTHOR": "Autore",
   "LABEL_COMMENT": "Commento",
   "LABEL_RATING": "Valutazione",
-<<<<<<< HEAD
-  "LABEL_WHAT_IS": "What is",
-=======
   "LABEL_WHAT_IS": "Che cos'è",
->>>>>>> a494dd78
   "BTN_SUBMIT": "Invia",
   "TITLE_ABOUT": "Chi Siamo",
   "SECTION_CORPORATE_HISTORY": "Storia della Corporazione e Politiche",

{
  "LANGUAGE": "Deutsch",
  "NAV_SEARCH": "Suche",
  "SEARCH_PLACEHOLDER": "Suche...",
  "NAV_COMPLAIN": "Reklamation",
  "TITLE_LOGIN": "Anmelden",
  "MANDATORY_EMAIL": "Bitte gib eine Email-Adresse ein.",
  "MANDATORY_PASSWORD": "Bitte gib ein Passwort ein.",
  "LABEL_EMAIL": "Email",
  "LABEL_PASSWORD": "Passwort",
  "SHOW_PASSWORD_ADVICE": "Zeige Passwort-Ratschläge",
  "LOWER_CASE_CRITERIA_MSG": "enthält mindestens einen Kleinbuchstaben",
  "UPPER_CASE_CRITERIA_MSG": "enthält mindestens einen Großbuchstaben",
  "DIGITS_CRITERIA_MSG": "enthält mindestens eine Zahl",
  "SPECIAL_CHARS_CRITERIA_MSG": "enthält mindestens ein Sonderzeichen",
  "MIN_CHARS_CRITERIA_MSG": "enthält mindestens {{value}} Zeichen",
  "BTN_LOGIN": "Anmelden",
  "BTN_GOOGLE_LOGIN": "Mit Google anmelden",
  "REMEMBER_ME": "Angemeldet bleiben",
  "NO_CUSTOMER": "Noch kein Kunde?",
  "ALREADY_A_CUSTOMER": "Bereits ein Kunde?",
  "TITLE_REGISTRATION": "Benutzerregistrierung",
  "INVALID_EMAIL": "Email-Adresse ist nicht gültig.",
  "SECURITY_ANSWER": "Antwort",
  "MANDATORY_PASSWORD_REPEAT": "Bitte wiederhole dein Passwort.",
  "INVALID_PASSWORD_LENGTH": "Passwort muss {{length}} Zeichen lang sein.",
  "LABEL_PASSWORD_REPEAT": "Passwort wiederholen",
  "PASSWORDS_NOT_MATCHING": "Passwörter stimmen nicht überein",
  "BTN_REGISTER": "Registrieren",
  "CONFIRM_REGISTER": "Registrierung erfolgreich abgeschlossen. Du kannst dich jetzt anmelden.",
  "TITLE_LOGOUT": "Abmelden",
  "CONFIRM_LOGGED_OUT": "Du wurdest abgemeldet.",
  "TITLE_CONTACT": "Kontakt",
  "MANDATORY_COMMENT": "Bitte gib einen Kommentar ein.",
  "INVALID_COMMENT_LENGTH": "Kommentarlänge muss {{length}} Zeichen betragen.",
  "MAX_TEXTAREA_LENGTH": "Max. {{length}} Zeichen",
  "MANDATORY_RATING": "Bitte gib eine Bewertung ein.",
  "MANDATORY_CAPTCHA": "Bitte gib das Ergebnis des CAPTCHA ein.",
  "INVALID_CAPTCHA": "Ungültiger CAPTCHA-Code",
  "LABEL_AUTHOR": "Verfasser",
  "LABEL_COMMENT": "Kommentar",
  "LABEL_RATING": "Bewertung",
  "LABEL_WHAT_IS": "Was ist",
  "BTN_SUBMIT": "Abschicken",
  "TITLE_ABOUT": "Über uns",
  "SECTION_CORPORATE_HISTORY": "Firmengeschichte und Grundsätze",
  "SECTION_CUSTOMER_FEEDBACK": "Kundenfeedback",
  "SECTION_SUPPORT_CHAT": "Support-Chat",
  "LABEL_POWERED_BY_CHATBOT": "betrieben von {{chatbot}}",
  "ASK_ME_ANYTHING_PLACEHOLDER": "Frag mich irgendetwas auf Englisch",
  "SECTION_SOCIAL_MEDIA": "Folge uns in den Sozialen Medien",
  "LINK_TERMS_OF_USE": "Schau dir unsere langweiligen Nutzungsbedingungen an, wenn du dich für so elendes Zeug interessieren.",
  "TITLE_ADMINISTRATION": "Administration",
  "SECTION_USER": "Registrierte Benutzer",
  "LABEL_USER": "Benutzer",
  "LABEL_CREATED_AT": "Erstellt am",
  "LABEL_UPDATED_AT": "Aktualisiert am",
  "BTN_CLOSE": "Schließen",
  "TITLE_SEARCH_RESULTS": "Suchergebnisse",
  "TITLE_ALL_PRODUCTS": "Alle Produkte",
  "BASKET_ADD_SAME_PRODUCT": "Noch eine(n) {{product}} dem Warenkorb hinzugefügt.",
  "BASKET_ADD_PRODUCT": "{{product}} dem Warenkorb hinzugefügt.",
  "LABEL_PRODUCT": "Produkt",
  "LABEL_PRODUCT_ORDERED": "Bestellte Produkte",
  "LABEL_EXPECTED_DELIVERY": "Voraussichtliche Lieferung",
  "LABEL_DAYS": "Tage",
  "LABEL_NAME": "Name",
  "LABEL_DESCRIPTION": "Beschreibung",
  "LABEL_PRICE": "Preis",
  "LABEL_BONUS": "Bonus",
  "LABEL_IMAGE": "Bild",
  "TITLE_BASKET": "Dein Warenkorb",
  "LABEL_QUANTITY": "Anzahl",
  "LABEL_TOTAL_PRICE": "Gesamtpreis",
  "CHECKOUT_FOR_BONUS_POINTS": "Für diese Bestellung erhältst du {{bonus}} Bonuspunkte!",
  "BTN_CHECKOUT": "Zur Kasse",
  "BTN_CREDIT_CARD": "Kreditkarte",
  "INVALID_COUPON_LENGTH": "Gutscheincode muss {{length}} Zeichen lang sein.",
  "INVALID_COUPON": "Ungültiger Gutschein.",
  "LABEL_COUPON": "Gutschein",
  "FOLLOW_FOR_MONTHLY_COUPONS": "Du brauchst einen Gutschein? Folge uns auf <a href='{{blueSky}}' target='_blank'>BlueSky</a> oder <a href='{{reddit}}' target='_blank'>Reddit</a> und erhalte monatlich Gutscheine und anderen Spam!",
  "BTN_REDEEM": "Einlösen",
  "THANKS_FOR_SUPPORT": "Danke, dass du {{juiceshop}} unterstützt!",
  "THANKS_FOR_SUPPORT_CUSTOMIZED": "Danke, dass du das Open-Source Projekt hinter {{appname}} unterstützt!",
  "LABEL_PAYMENT": "Bezahlen",
  "LABEL_DONATIONS": "Spenden",
  "LABEL_MERCHANDISE": "Fan-Artikel",
  "OFFICIAL_MERCHANDISE_STORES": "Offizielle Läden für {{juiceshop}} Kleidung, Becher und Aufkleber!",
  "OFFICIAL_MERCHANDISE_STORES_CUSTOMIZED": "Offizielle Läden für Kleidung, Becher und Aufkleber des Open-Source Projekts hinter {{appname}}!",
  "DISCOUNT_APPLIED": "Ihr Rabatt von {{discount}}% wird an der Kasse abgezogen.",
  "TITLE_CHANGE_PASSWORD": "Passwort ändern",
  "MANDATORY_CURRENT_PASSWORD": "Bitte gib dein aktuelles Passwort ein.",
  "MANDATORY_NEW_PASSWORD": "Bitte gib ein neues Passwort ein.",
  "LABEL_CURRENT_PASSWORD": "Aktuelles Passwort",
  "LABEL_NEW_PASSWORD": "Neues Passwort",
  "LABEL_REPEAT_NEW_PASSWORD": "Neues Passwort wiederholen",
  "BTN_CHANGE": "Ändern",
  "LABEL_CAPTCHA": "CAPTCHA",
  "ENTER_CAPTCHA": "CAPTCHA eingeben",
  "TITLE_COMPLAIN": "Beschwerde einreichen",
  "MANDATORY_MESSAGE": "Bitte gib einen Text ein.",
  "INVALID_MESSAGE_LENGTH": "Textlänge muss {{length}} Zeichen betragen.",
  "INVALID_FILE_SIZE": "Datei ist zu groß. Maximal {{size}} erlaubt.",
  "INVALID_FILE_TYPE": "Unerlaubter Dateityp. Nur {{type}} erlaubt.",
  "LABEL_CUSTOMER": "Kunde",
  "LABEL_MESSAGE": "Nachricht",
  "LABEL_INVOICE": "Rechnung",
  "TITLE_SCORE_BOARD": "Punkteübersicht",
  "LABEL_DIFFICULTY": "Schwierigkeitsgrad",
  "LABEL_CATEGORY": "Kategorie",
  "LABEL_TAGS": "Stichworte",
  "LABEL_CHALLENGES": "Herausforderungen",
  "LABEL_STATUS": "Status",
  "STATUS_UNSOLVED": "ungelöst",
  "STATUS_SOLVED": "gelöst",
  "STATUS_PARTIALLY_SOLVED": "teilweise gelöst",
  "STATUS_UNAVAILABLE": "nicht verfügbar",
  "STATUS_ALL": "alle",
  "CALL_FOR_CONTRIBUTIONS": "Du hast eine Idee für eine neue Herausforderung? Du hast eine Schwachstelle gefunden, die hier nicht aufgeführt ist? Gib uns Bescheid via <a href='http://gitter.im/bkimminich/juice-shop'><i class='fab fa-gitter'></i>Gitter.im</a> Community-Chat oder eröffne ein <a href='https://github.com/juice-shop/juice-shop/issues'><i class='fab fa-github'></i>GitHub</a> Issue!",
  "CALL_FOR_FEEDBACK": "Bitte hilf uns, {{appname}} für dich noch besser zu machen, indem du unseren <a href='{{questionnaire}}'><i class='fas fa-poll-h'></i>Anwenderfragebogen</a> beantwortest!",
  "CHALLENGE_SOLVED": "Du hast erfolgreich eine Herausforderung gelöst: {{challenge}}",
  "INVALID_CONTINUE_CODE": "Ungültiger Fortsetzungs-Code.",
  "CONFIRM_LOGGED_IN_VIA_OAUTH2": "Du wurdest mittels OAuth 2.0-Anbieter angemeldet.",
  "HOME_LINK_MESSAGE": "Wenn Du nicht automatisch weitergeleitet wirst, klicke bitte hier: {{home}}",
  "TITLE_BITCOIN_ADDRESS": "Bitcoin-Adresse",
  "TITLE_DASH_ADDRESS": "Dash-Adresse",
  "TITLE_ETHER_ADDRESS": "Ether-Adresse",
  "NOTIFICATION_RESEND_INSTRUCTIONS": "Klicke auf die gelöst-Flagge einer Herausforderung um die Benachrichtigung mit deren Lösungs-Code zu wiederholen.",
  "COPY_TO_CLIPBOARD": "In Zwischenablage kopieren",
  "COPY_SUCCESS": "Kopiert!",
  "NAV_RECYCLE": "Recyceln",
  "TITLE_RECYCLE": "Recycling-Box anfordern",
  "LABEL_REQUESTOR": "Anforderer",
  "LABEL_RECYCLE_QUANTITY": "Menge",
  "LABEL_DELIVERY_ADDRESS": "Lieferadresse",
  "LABEL_PICKUP_ADDRESS": "Abholadresse",
  "INVALID_ADDRESS_LENGTH": "Adresslänge muss {{length}} Zeichen betragen.",
  "INVALID_QUANTITY": "Menge muss {{range}} Liter betragen.",
  "MANDATORY_ADDRESS": "Bitte gib eine Adresse ein.",
  "MANDATORY_QUANTITY": "Bitte gib eine Menge ein.",
  "IN_LITERS_PLACEHOLDER": "...in Litern",
  "REQUEST_PICKUP": "Bitte bei obiger Adresse abholen statt eine Recycling-Box zu schicken.",
  "LABEL_PICKUP_DATE": "Abholdatum",
  "SECTION_RECYCLING": "Recycling-Anfragen",
  "LABEL_ADDRESS": "Anschrift",
  "SECTION_PRESS_JUICE_RESPONSIBLY": "Du kuschelst Bäume. Wir sparen Geld. Win-win!",
  "LABEL_SECURITY_QUESTION": "Sicherheitsfrage",
  "CANNOT_BE_CHANGED_LATER": "Diese kann später nicht geändert werden!",
  "MANDATORY_SECURITY_QUESTION": "Bitte wähle eine Sicherheitsfrage.",
  "MANDATORY_SECURITY_ANSWER": "Bitte gib eine Antwort auf deine Sicherheitsfrage.",
  "FORGOT_PASSWORD": "Passwort vergessen?",
  "TITLE_FORGOT_PASSWORD": "Passwort vergessen",
  "NOTIFICATION_SERVER_STARTED": "Der Server wurde neu gestartet",
  "AUTO_RESTORED_PROGRESS": "Dein vorheriger Hacking-Fortschritt wurde automatisch wiederhergestellt.",
  "AUTO_RESTORE_PROGRESS_FAILED": "Wiederherstellung deines bisherigen Hacking-Fortschritts ist fehlgeschlagen: {{error}}",
  "RESET_HACKING_PROGRESS": "Lösche das Cookie um den Hacking-Fortschritt zu leeren",
  "RESTART_REQUIRED": "Du musst nun die Anwendung manuell neu starten um von vorne zu beginnen!",
  "LABEL_EDIT_REVIEW": "Rezension bearbeiten",
  "LABEL_REVIEW": "Rezension",
  "LABEL_REVIEWS": "Rezensionen",
  "LABEL_ADD_REVIEW_FOR_PRODUCT": "Füge eine Produktrezension hinzu",
  "LABEL_NO_REVIEWS": "Keine Rezensionen",
  "TITLE_TOKENSALE": "Token Sale",
  "SECTION_ICO": "Initial Coin Offering für <strong><i class='fab fa-bitcoin'></i> {{juicycoin}}</strong>",
  "ICO_FAQ": "FAQ zu unserem ICO",
  "SECTION_WHITEPAPER": "Whitepaper",
  "WHITEPAPER_REFERENCES": "Statt die eckige Münze neu zu erfinden, verweisen wir auf bestehende brilliante Whitepaper!",
  "SECTION_SALES_PITCH": "Überzeugendes ICO Angebot",
  "GIVE_US_ALL_YOUR_MONEY": "Gib uns all dein Geld.",
  "ICO_FAQ_QUESTION": "Kann ich mit <strong><i class='fab fa-bitcoin'></i> {{juicycoin}}</strong> wirklich reich werden?",
  "ICO_FAQ_ANSWER": "Natürlich kannst du! Wir würden dich niemals anlügen!",
  "TITLE_TRACK_ORDERS": "Bestellungen verfolgen",
  "LABEL_ORDER_ID": "Bestell-Nr.",
  "BTN_TRACK": "Verfolgen",
  "LAST_LOGIN_IP": "IP bei letzter Anmeldung",
  "BTN_EDIT": "Bearbeiten",
  "INVALID_DATE": "Bitte gib ein gültiges Datum ein.",
  "SECURITY_ANSWER_PLACEHOLDER": "Antwort auf deine Sicherheitsfrage",
  "MANDATORY_ORDER_ID": "Bitte gib eine Bestell-Nr. ein.",
  "BTN_SHOW_SOLVED": "Gelöste anzeigen",
  "TITLE_TWO_FACTOR_AUTH_ENTER": "Gib den 6-stelligen Code aus deiner 2FA App ein",
  "LABEL_TWO_FACTOR_AUTH_TOKEN": "2FA Code",
  "CONFIRM_2FA_SETUP": "Die Einrichtung der Zwei-Faktor-Authentifizierung wurde erfolgreich abgeschlossen.",
  "CONFIRM_2FA_DISABLE": "Zwei-Faktor-Authentifizierung wurde deaktiviert.",
  "INVALID_TWO_FACTOR_AUTH_TOKEN": "Der Code scheint ungültig zu sein.",
  "UNAUTHORIZED_PAGE_ACCESS_ERROR": "Du bist nicht berechtigt auf diese Seite zuzugreifen!",
  "TITLE_PRIVACY_POLICY": "Datenschutzerklärung",
  "TITLE_TWO_FACTOR_AUTHENTICATION": "Zwei-Faktor-Authentifizierung",
  "TITLE_REQUEST_DATA_EXPORT": "Datenexport anfordern",
  "PRIVACY_AND_SECURITY": "Datenschutz & Sicherheit",
  "MENU": "Menü",
  "LABEL_OR": "oder",
  "COMPANY": "Unternehmen",
  "ADD_BASKET": "Zum Warenkorb hinzufügen",
  "BTN_SHOW_ALL": "Alle anzeigen",
  "BTN_SHOW_UNAVAILABLE": "Nicht verfügbare anzeigen",
  "INFO_DISABLED_CHALLENGES": "{{num}} Herausforderungen sind in einer {{env}}-Umgebung wegen <a href='https://pwning.owasp-juice.shop/companion-guide/latest/part1/challenges.html#_potentially_dangerous_challenges'>Sicherheitsbedenken</a> oder technischer Inkompatibilität nicht verfügbar!",
  "SHOW_DISABLED_CHALLENGES": "Trotzdem anzeigen",
  "HIDE_DISABLED_CHALLENGES": "Deaktivierte Herausforderungen ausblenden",
  "BTN_HIDE_ALL": "Alle ausblenden",
  "TYPE_THESE_LETTERS": "Gib diese {{length}} Zeichen ein",
  "BTN_REQUEST": "Anfordern",
  "EXPORT_LABEL": "Export-Format",
  "ACCOUNT": "Konto",
  "TITLE_TWO_FACTOR_AUTH_CONFIG": "2FA Konfiguration",
  "LABEL_CONFIRM_CURRENT_PASSWORD": "Bestätige dein aktuelles Password",
  "LABEL_INITIAL_2FA_TOKEN": "Initialer Code von deinem Authenticator",
  "INITIAL_CODE": "Initiales Token",
  "INITIAL_TOKEN_TOOLTIP": "Das vom Authenticator eingegebene Token muss aus 6 Ziffern bestehen.",
  "2FA_ENTER_CODE_PLACEHOLDER": "Bitte gib deinen 2FA-Token ein",
  "INITIAL_CODE_PLACEHOLDER": "Bitte gib dein initiales Token ein",
  "2FA_AUTH_SETUP_INSTRUCTIONS": "Sichere dein Konto mit einem zusätzlichen Faktor. Scanne den QR Code mit einer Authenticator-App, die TOTP unterstützt (z.B. Google Authenticator), um zu beginnen.",
  "2FA_SETUP_ERROR": "Fehler beim Ändern der 2FA-Konfiguration. Prüfe, ob du dein Passwort (und den Code) korrekt eingegeben hast.",
  "2FA_SUCCESSFUL_SETUP": "Du hast 2FA für dein Konto eingeschaltet. Danke, dass du dir die Zeit nimmst, deine Säfte abzusichern!",
  "REMOVE_TWO_FACTOR_AUTH": "Entferne 2FA von deinem Konto",
  "BTN_REMOVE": "Entfernen",
  "MANDATORY_REVIEW": "Bitte gib einen Rezensionstext ein.",
  "WRITE_REVIEW": "Rezension schreiben",
  "WRITE_REVIEW_PLACEHOLDER": "Was hat dir gefallen oder nicht gefallen?",
  "EMPTY_REVIEW_LIST": "Für dieses Produkt gibt es noch keine Rezensionen.",
  "EMPTY_SEARCH_RESULT": "Versuche deine Suche anzupassen, um das Gesuchte zu finden.",
  "NO_SEARCH_RESULT": "Keine Ergebnisse gefunden",
  "DATA_SUBJECT_TITLE": "Datenlöschung beantragen",
  "GDPR_HEADING": "Datenlöschungsanfrage (Art. 17 DSGVO)",
  "GDPR_MESSAGE": "Wir nehmen Datenschutz, die Privatsphäre unserer Kunden und die Einhaltung von Rechtsvorschriften sehr ernst. In Einklang mit der DSGVO erlauben wir dir, die vollständige Löschung deines Kontos und aller damit verbundenen Daten zu beantragen.",
  "DELETE_DATA_LABEL": "Benutzerdaten löschen",
  "ADD_NEW_ADDRESS": "Neue Adresse hinzufügen",
  "LABEL_COUNTRY": "Land",
  "LABEL_MOBILE_NUMBER": "Handy-Nummer",
  "LABEL_ZIP_CODE": "Postleitzahl",
  "LABEL_CITY": "Stadt",
  "LABEL_STATE": "Bundesland",
  "STATE_PLACEHOLDER": "Bitte gib ein Bundesland ein.",
  "LABEL_GO_BACK": "Gehe zurück",
  "LABEL_BACK": "Zurück",
  "TITLE_SELECT_ADDRESS": "Adresse auswählen",
  "USE_THIS_ADDRESS": "Diese Adresse verwenden",
  "BTN_DELETE": "Löschen",
  "MANDATORY_COUNTRY": "Bitte gib ein Land ein.",
  "MANDATORY_NAME": "Bitte gib einen Namen ein.",
  "MANDATORY_NUMBER": "Bitte gib eine Handy-Nummer ein.",
  "MANDATORY_ZIP": "Bitte gib eine Postleitzahl ein.",
  "MANDATORY_CITY": "Bitte gib eine Stadt ein.",
  "INVALID_MOBILE_NUMBER": "Handy-Nummer muss mit dem Format {{range}} übereinstimmen.",
  "UNAUTHORIZED_ACCESS_ERROR": "Bitte logge dich ein, um auf diese Seite zuzugreifen.",
  "SEARCH_PROCESSING": "Suche nach Produkten",
  "STOCK": "Lagerbestand",
  "UNITS": "Einheiten",
  "ACCOUNTING": "Buchhaltung",
  "CONFIRM_ERASURE_REQUEST": "Schade, dass Du uns verlässt! Deine Löschanfrage wird in Kürze bearbeitet.",
  "INFO_HACKING_INSTRUCTOR": "Starte ein interaktives Hacking-Tutorial für diese Herausforderung.",
  "SCORE_BOARD_HACKING_INSTRUCTOR": "Starte ein Tutorial, um dich mit dem Hacken des Juice Shop vertraut zu machen.",
  "BTN_GETTING_STARTED": "Hilfe zum Einstieg",
  "BTN_DISMISS": "Ausblenden",
  "SIDENAV_HINT": "Seitenmenü öffnen",
  "LANGUAGE_SEL_HINT": "Sprache auswählen",
  "PLACE_ORDER_AND_PAY": "Deine Bestellung platzieren und bezahlen",
  "ORDER_SUMMARY": "Bestellübersicht",
  "ITEMS": "Artikel",
  "DELIVERY": "Lieferung",
  "PROMOTION": "Werbeaktion",
  "MY_SAVED_ADRESSES": "Meine gespeicherten Adressen",
  "BTN_HIDE": "Ausblenden",
  "YOUR_SAVED_CARDS": "Deine gespeicherten Karten",
  "LABEL_CARD_NUMBER": "Kartennummer",
  "LABEL_EXPIRES_ON": "Gültig bis",
  "ADD_NEW_CARD": "Neue Karte hinzufügen",
  "ADD_NEW_CARD_DESCRIPTION": "Kredit- oder EC-Karte hinzufügen",
  "ADD_A_COUPON": "Gutschein hinzufügen",
  "OTHER_PAYMENT_OPTIONS": "Sonstige Zahlungsoptionen",
  "VOUCHERS_AND_PROMOTIONAL_CODE": "Gutscheincode hinzufügen, um Rabatte zu erhalten",
  "LABEL_EXPIRY_MONTH": "Gültigkeitsmonat",
  "LABEL_EXPIRY_YEAR": "Gültigkeitsjahr",
  "MANDATORY_CARD_NUMBER": "Bitte gib eine Kartennummer ein.",
  "MANDATORY_EXPIRY_MONTH": "Bitte gib einen Ablaufmonat ein.",
  "MANDATORY_EXPIRY_YEAR": "Bitte gib ein Ablaufjahr ein.",
  "VALID_CARD_NUMBER": "Bitte gib eine gültige sechzehnstellige Kartennummer ein.",
  "LABEL_CONTINUE": "Fortfahren",
  "REVIEW_ALERT": "Du kannst diese Bestellung überprüfen, bevor sie abgeschlossen wird.",
  "MY_PAYMENT_OPTIONS": "Meine Zahlungsoptionen",
  "BTN_SAVE": "Speichern",
  "LABEL_RESULT": "Ergebnis",
  "IP_ADDRESS": "IP-Adresse",
  "WRITE_MESSAGE_PLACEHOLDER": "Was möchtest du uns mitteilen?",
  "SHOW_PWD_TOOLTIP": "Passwort anzeigen",
  "HIDE_PWD_TOOLTIP": "Passwort verstecken",
  "DATA_EXPORT_HINT": "(Ihr Datenexport wird in einem neuen Browser-Fenster geöffnet.)",
  "LABEL_SOLD_OUT": "Ausverkauft",
  "LABEL_ONLY_QUANTITY_LEFT": "Nur {{quantity}} übrig",
  "THANKS_FOR_PURCHASE": "Vielen Dank für deinen Einkauf!",
  "PURCHASE_COMMENT_PREFIX": "Deine Bestellung wurde platziert und wird bearbeitet. Du kannst sie auf unserer",
  "PURCHASE_COMMENT_SUFFIX": "Seite verfolgen.",
  "BONUS_POINTS_COUNT": "Für diese Bestellung erhältst du {{bonus}} Bonuspunkte!",
  "ESTIMATED_TIME_OF_DELIVERY": "Deine Bestellung wird in {{numberdays}} Tagen geliefert.",
  "PRINT_ORDER_CONFIRMATION": "Bestellbestätigung drucken",
  "DIGITAL_WALLET": "Digitale Brieftasche",
  "LABEL_ADD_MONEY": "Guthaben hinzufügen",
  "LABEL_WALLET_BALANCE": "Brieftaschen-Kontostand",
  "MANDATORY_AMOUNT": "Bitte gib einen Betrag ein",
  "LABEL_AMOUNT": "Betrag",
  "AMOUNT_LIMIT": "Du kannst mindestens 10¤ und nur bis zu 1000¤ hinzufügen.",
  "LABEL_CHOOSE_A_DELIVERY_SPEED": "Wähle eine Liefergeschwindigkeit",
  "CARD_ENDING_IN": "Karte endend auf",
  "CARD_HOLDER": "Karteninhaber",
  "PAYMENT_METHOD": "Zahlungsmethode",
  "PHONE_NUMBER": "Telefonnummer",
  "LABEL_ORDER_HISTORY": "Bestellhistorie",
  "LABEL_IN_TRANSIT": "In Zustellung",
  "LABEL_DELIVERED": "Zugestellt",
  "LABEL_TRACK_ORDER": "Bestellung verfolgen",
  "NO_ORDERS_PLACED": "Du hast noch keine Bestellungen aufgegeben.",
  "LABEL_MARK_AS_DELIVERED": "Als zugestellt markieren",
  "LABEL_MARK_AS_TRANSIT": "Als in Zustellung markieren",
  "LABEL_PHOTO_WALL": "Foto-Wand",
  "LABEL_SHARE_A_MEMORY": "Teile eine Erinnerung",
  "MANDATORY_CAPTION": "Bitte gib eine Bildunterschrift an",
  "LABEL_CAPTION": "Bildunterschrift",
  "LABEL_PICK_IMAGE": "Bild auswählen",
  "IMAGE_UPLOAD_SUCCESS": "Dein Foto wurde erfolgreich hochgeladen.",
  "EMPTY_MEMORY_LIST": "Bisher wurden keine Erinnerungen geteilt.",
  "LABEL_DELUXE_MEMBERSHIP": "Deluxe-Mitgliedschaft",
  "DESCRIPTION_DELUXE_MEMBERSHIP": "Genieße erstaunliche Vorteile als Deluxe-Kunde von {{appname}}. Schau dir an, was in deiner Mitgliedschaft enthalten ist.",
  "LABEL_BECOME_MEMBER": "Mitglied werden",
  "LABEL_DEALS_OFFERS": "Schnäppchen und Angebote",
  "DESCRIPTION_DEALS_OFFERS": "Als Deluxe-Mitglied erhältst du Zugang zu exklusiven Schnäppchen und unwiderstehlichen Angeboten.",
  "LABEL_FREE_FAST_DELIVERY": "Kostenlose Schnelllieferung",
  "DESCRIPTION_FREE_FAST_DELIVERY": "Erhalte unbegrenzt kostenlose Schnelllieferung für alle Produkte im Geschäft.",
  "LABEL_UNLIMITED_PURCHASE": "Unbegrenzter Kauf",
  "DESCRIPTION_UNLIMITED_PURCHASE": "Genieße den uneingeschränkten Kauf Deiner Lieblingsprodukte.",
  "LABEL_PAY_USING_WALLET": "Mit Brieftasche bezahlen",
  "LABEL_PAY": "Bezahlen",
  "LABEL_ADD": "Hinzufügen",
  "REVIEW_WALLET": "Du wirst wieder zu deiner Brieftasche weitergeleitet.",
  "ORDERS_AND_PAYMENT": "Bestellungen & Zahlung",
  "ADDRESS_REMOVED": "Deine Adresse wurde entfernt.",
  "ADDRESS_UPDATED": "Die Adresse in {{city}} wurde erfolgreich aktualisiert.",
  "ADDRESS_ADDED": "Die Adresse in {{city}} wurde erfolgreich zu deinen Adressen hinzugefügt.",
  "PASSWORD_SUCCESSFULLY_CHANGED": "Dein Passwort wurde erfolgreich geändert.",
  "CUSTOMER_SUPPORT_COMPLAINT_REPLY": "Der Kundendienst wird sich bald mit dir in Verbindung setzen! Deine Beschwerdereferenz ist #{{ref}}",
  "FEEDBACK_FIVE_STAR_THANK_YOU": "Herzlichen Dank für dein tolles 5-Sterne-Feedback!",
  "FEEDBACK_THANK_YOU": "Danke für dein Feedback.",
  "CREDIT_CARD_SAVED": "Deine auf {{cardnumber}} endende Karte wurde der Einfachheit halber für dich gespeichert.",
  "CONFIRM_REVIEW_SAVED": "Deine Rezension wurde gespeichert.",
  "CONFIRM_CHANGES_SAVED": "Deine Änderungen wurden gespeichert.",
  "CONFIRM_RECYCLING_BOX": "Vielen Dank für die Nutzung unseres umweltfreundlichen Recycling-Self-Service. Wir senden dir schnellstmöglich eine Trester-Recycling-Box zu.",
  "CONFIRM_RECYCLING_PICKUP": "Vielen Dank für die Nutzung unseres bequemen Recyclingdienstes. Wir werden deinen Trester am {{pickupdate}} abholen.",
  "CHALLENGE_UNAVAILABLE": "Diese Herausforderung ist in einer {{env}}-Umgebung nicht verfügbar!",
  "CHALLENGE_UNAVAILABLE_SAFETYMODE": "Diese Herausforderung ist nicht verfügbar, da die Anwendung im Sicherheitsmodus läuft!",
<<<<<<< HEAD
  "CLICK_TO_UNLOCK_NEXT_HINT": "Click to unlock hint {{next}} of {{total}}!",
=======
  "CLICK_TO_UNLOCK_NEXT_HINT": "Klicken, um Hinweis {{next}} von {{total}} anzuzeigen!",
>>>>>>> e872e0ee
  "BONUS_POINTS_EARNED": "Verdiente Bonuspunkte: {{bonus}}",
  "BONUS_FOR_FUTURE_PURCHASES": "Die Bonuspunkte aus dieser Bestellung werden für zukünftige Einkäufe <em>1:1 deinem Brieftaschen-¤-Kontostand hinzugefügt</em>!",
  "ENTER_COUPON_CODE": "Bitte gib deinen Gutscheidcode ein",
  "COUPON_CODE_HINT": "Gutscheincode muss 10 Zeichen lang sein.",
  "CHARGED_WALLET": "Brieftasche erfolgreich aufgeladen.",
  "BTN_SHOW_ONLY_TUTORIALS": "Nur Tutorials anzeigen",
  "INFO_FULL_CHALLENGE_MODE": "Schließe die übrigen Tutorial-Herausforderungen ab, um alle {{num}} Herausforderungen zu enthüllen und die fortgeschrittenen Punkteübersichtsfilter freizuschalten!",
  "INFO_NEXT_TUTORIAL_TIER": "Schließe die {{tier}} Tutorial-Herausforderungen ab, um die nächste Schwierigkeitsstufe zu enthüllen!",
  "SHOW_COMMENT": "Kommentar anzeigen",
  "INFO_VULNERABILITY_MITIGATION_LINK": "Klicke, um zu lernen, wie man ähnliche Schwachstellen vermeidet oder abmildert!",
  "BACKUP_HEADLINE": "Datei-Backups",
  "BTN_SAVE_BACKUP": "Backup speichern",
  "SAVE_BACKUP_TOOLTIP": "Fortschritt bei Herausforderungen und Anwendungseinstellungen in Datei speichern.",
  "BTN_RESTORE_BACKUP": "Backup wiederherstellen",
  "RESTORE_BACKUP_TOOLTIP": "Fortschritt bei Herausforderungen und Anwendungseinstellungen aus Datei wiederherstellen.",
  "TAG_DANGER_ZONE": "Gefahrenzone",
  "TAG_DANGER_ZONE_DESCRIPTION": "Markiert potenziell gefährliche Herausforderungen, die bei Docker/Heroku/Gitpod standardmäßig aufgrund von RCE oder anderen Risiken deaktiviert werden.",
  "TAG_GOOD_FOR_DEMOS": "Gut für Demos",
  "TAG_GOOD_FOR_DEMOS_DESCRIPTION": "Hebt Herausforderungen hervor, die sich für Live-Demos oder Sensibilisierungsschulungen eignen.",
  "TAG_PREREQUISITE": "Voraussetzung",
  "TAG_PREREQUISITE_DESCRIPTION": "Markiert Herausforderungen, die gelöst werden müssen, bevor eine oder mehrere andere Herausforderungen (realistisch) gelöst werden können.",
  "TAG_OSINT": "OSINT",
  "TAG_OSINT_DESCRIPTION": "Markiert Herausforderungen, die ein gewisses Maß an Internet-Nachforschungen oder \"Social Stalking\"-Aktivität außerhalb der Anwendung erfordern.",
  "TAG_CONTRAPTION": "Apparatur",
  "TAG_CONTRAPTION_DESCRIPTION": "Zeigt an, dass eine Herausforderung nicht wirklich Teil eines realistischen Szenarios, sondern eher ein bisschen erzwungen oder konstruiert ist.",
  "TAG_SHENANIGANS": "Unfug",
  "TAG_SHENANIGANS_DESCRIPTION": "Markiert Herausforderungen, die nicht als ernst oder realistisch betrachtet werden sollten, sondern eher zur Unterhaltung vorhanden sind.",
  "TAG_TUTORIAL": "Tutorial",
  "TAG_TUTORIAL_DESCRIPTION": "Markiert Herausforderungen, bei denen ein Hacking-Tutorial als Hilfestellung für Anfänger existiert.",
  "TAG_BRUTE_FORCE": "Brute Force",
  "TAG_BRUTE_FORCE_DESCRIPTION": "Markiert Herausforderungen, bei denen die Automatisierung eines Sicherheits-Tools oder eines benutzerdefinierten Skripts eine Option oder sogar eine Voraussetzung ist.",
  "TAG_GOOD_PRACTICE": "Gute Praxis",
  "TAG_GOOD_PRACTICE_DESCRIPTION": "Hebt Herausforderungen hervor, bei denen es weniger um Schwachstellen als um Förderung guter (Sicherheits-)Praktiken geht.",
  "TAG_CODE_ANALYSIS": "Code-Analyse",
  "TAG_CODE_ANALYSIS_DESCRIPTION": "Markiert Herausforderungen, bei denen es hilfreich sein kann, sich durch Quellcode der Anwendung oder eines Dritten zu wühlen.",
  "TAG_WEB3": "Web3",
  "TAG_WEB3_DESCRIPTION": "Markiert Herausforderungen, die Web3-Konzepte oder -Technologien wie Blockchain, Kryptowährungen, Smart Contracts oder NFT einbinden.",
  "TAG_INTERNET_TRAFFIC": "Internetverkehr",
  "TAG_INTERNET_TRAFFIC_DESCRIPTION": "Markiert Herausforderungen, die streng abhängig davon sind, dass der Server sich z.B. über WebSocket oder JSON-RPC mit dem Internet verbinden kann.",
  "TAG_WITH_CODING_CHALLENGE": "Mit Programmierherausforderung",
  "TAG_WITH_CODING_CHALLENGE_DESCRIPTION": "Markiert eine Herausforderung, die eine zugehörige Programmierherausforderung enthält.",
  "CATEGORY_BROKEN_ACCESS_CONTROL": "Fehler in der Zugriffskontrolle",
  "CATEGORY_BROKEN_ANTI_AUTOMATION": "Fehlerhafte Anti-Automatisierung",
  "CATEGORY_BROKEN_AUTHENTICATION": "Fehler in der Authentifizierung",
  "CATEGORY_CRYPTOGRAPHIC_ISSUES": "Kryptographische Probleme",
  "CATEGORY_IMPROPER_INPUT_VALIDATION": "Ungeeignete Eingabevalidierung",
  "CATEGORY_INJECTION": "Injection",
  "CATEGORY_INSECURE_DESERIALIZATION": "Unsichere Deserialisierung",
  "CATEGORY_MISCELLANEOUS": "Verschiedenes",
  "CATEGORY_SECURITY_MISCONFIGURATION": "Sicherheitsrelevante Fehlkonfiguration",
  "CATEGORY_SECURITY_THROUGH_OBSCURITY": "Sicherheit durch Obskurität",
  "CATEGORY_SENSITIVE_DATA_EXPOSURE": "Verlust der Vertraulichkeit sensibler Daten",
  "CATEGORY_UNVALIDATED_REDIRECTS": "Ungeprüfte Umleitungen",
  "CATEGORY_VULNERABLE_COMPONENTS": "Komponenten mit Schwachstellen",
  "CATEGORY_XSS": "XSS",
  "CATEGORY_XXE": "XXE",
  "CATEGORY_BROKEN_ACCESS_CONTROL_DESCRIPTION": "Häufig werden die Zugriffsrechte für authentifizierte Nutzer nicht korrekt um- bzw. durchgesetzt. Angreifer können entsprechende Schwachstellen ausnutzen, um auf Funktionen oder Daten zuzugreifen, für die sie keine Zugriffsberechtigung haben. Dies kann Zugriffe auf Accounts anderer Nutzer sowie auf vertrauliche Daten oder aber die Manipulation von Nutzerdaten, Zugriffsrechten etc. zur Folge haben.",
  "CATEGORY_BROKEN_ANTI_AUTOMATION_DESCRIPTION": "APIs machen häufig keine Limitierung bezüglich der Größe und der Anzahl Ressourcen, die ein Client/Benutzer anfragt. Dies kann zu schlechter Performance bis hin zu Denial of Service (DoS) führen. Desweiteren können dadurch Brute-Force Angriffe, z.B. auf die Authentifizierung, ermöglicht werden.",
  "CATEGORY_BROKEN_AUTHENTICATION_DESCRIPTION": "Anwendungsfunktionen, die im Zusammenhang mit Authentifizierung und Session-Management stehen, werden häufig fehlerhaft implementiert. Dies erlaubt es Angreifern, Passwörter oder Session-Token zu kompromittieren oder die entsprechenden Schwachstellen so auszunutzen, dass sie die Identität anderer Benutzer vorübergehend oder dauerhaft annehmen können.",
  "CATEGORY_CRYPTOGRAPHIC_ISSUES_DESCRIPTION": "Ein schwaches Verschlüsselungssystem kann Brute-Force-Attacken ausgesetzt werden, die eine realistische Erfolgschance mit aktuellen Angriffsmethoden und Ressourcen haben. Die Verwendung eines nicht-standardisierten Algorithmus ist gefährlich, da ein entschlossener Angreifer in der Lage sein könnte, den Algorithmus zu brechen und alle geschützten Daten zu kompromittieren. Altbekannte Techniken könnten existieren, um den Algorithmus zu brechen.",
  "CATEGORY_IMPROPER_INPUT_VALIDATION_DESCRIPTION": "Wenn eine Software Eingaben nicht angemessen überprüft, versetzt dies einen Angreifer in die Lage, von der restlichen Anwendung unerwartete Eingaben zu erzeugen. Dies führt dazu, dass Teile des Systems unbeabsichtigte Eingaben erhalten, was in verändertem Kontrollfluss, willkürlicher Kontrolle über eine Ressource oder beliebiger Code-Ausführung resultieren kann.",
  "CATEGORY_INJECTION_DESCRIPTION": "Injection-Schwachstellen, wie beispielsweise SQL-, OS- oder LDAP-Injection, treten auf, wenn nicht vertrauenswürdige Daten von einem Interpreter als Teil eines Kommandos oder einer Abfrage verarbeitet werden. Ein Angreifer kann Eingabedaten dann so manipulieren, dass er nicht vorgesehene Kommandos ausführen oder unautorisiert auf Daten zugreifen kann.",
  "CATEGORY_INSECURE_DESERIALIZATION_DESCRIPTION": "Unsichere, weil unzureichend geprüfte Deserialisierungen können zu Remote-Code-Execution-Schwachstellen führen. Aber auch wenn das nicht der Fall ist, können Deserialisierungsfehler Angriffsmuster wie Replay-Angriffe, Injections und Erschleichung erweiterter Zugriffsrechte ermöglichen.",
  "CATEGORY_MISCELLANEOUS_DESCRIPTION": "Alles, was keiner der anderen Schwachstellen-Kategorien entspricht, oder in einem realen Szenario nicht einmal als Sicherheitsproblem angesehen wird.",
  "CATEGORY_SECURITY_MISCONFIGURATION_DESCRIPTION": "Fehlkonfigurationen von Sicherheitseinstellungen sind das am häufigsten auftretende Problem. Ursachen sind unsichere Standardkonfigurationen, unvollständige oder ad-hoc durchgeführte Konfigurationen, ungeschützte Cloud-Speicher, fehlkonfigurierte HTTP-Header und Fehlerausgaben, die vertrauliche Daten enthalten. Betriebssysteme, Frameworks, Bibliotheken und Anwendungen müssen sicher konfiguriert werden und zeitnah Patches und Updates erhalten.",
  "CATEGORY_SECURITY_THROUGH_OBSCURITY_DESCRIPTION": "Die Software verwendet einen Schutzmechanismus, dessen Stärke schwer von dessen Obskurität abhängt, so dass das Wissen über verwendete Algorithmen oder Schlüsseldaten ausreicht, um den Mechanismus zu besiegen.",
  "CATEGORY_SENSITIVE_DATA_EXPOSURE_DESCRIPTION": "Viele Anwendungen schützen sensible Daten, wie personenbezogene Informationen und Finanz- oder Gesundheitsdaten, nicht ausreichend. Angreifer können diese Daten auslesen oder modifizieren und mit ihnen weitere Straftaten begehen (Kreditkartenbetrug, Identitätsdiebstahl etc.). Vertrauliche Daten können kompromittiert werden, wenn sie nicht durch Maßnahmen, wie Verschlüsselung gespeicherter Daten und verschlüsselte Datenübertragung, zusätzlich geschützt werden. Besondere Vorsicht ist beim Datenaustausch mit Browsern angeraten.",
  "CATEGORY_UNVALIDATED_REDIRECTS_DESCRIPTION": "Viele Anwendungen leiten Benutzer auf andere Seiten oder Anwendungen um oder weiter. Dabei werden für die Bestimmung des Ziels oft nicht vertrauenswürdige Daten verwendet. Ohne eine entsprechende Prüfung können Angreifer ihre Opfer auf Phishing-Seiten oder Seiten mit Schadcode um- oder weiterleiten.",
  "CATEGORY_VULNERABLE_COMPONENTS_DESCRIPTION": "Komponenten wie Bibliotheken, Frameworks etc. werden mit den Berechtigungen der zugehörigen Anwendung ausgeführt. Wird eine verwundbare Komponente ausgenutzt, kann ein solcher Angriff von Datenverlusten bis hin zu einer Übernahme des Systems führen. Applikationen und APIs, die Komponenten mit bekannten Schwachstellen einsetzen, können Schutzmaßnahmen unterlaufen und so Angriffe mit schwerwiegenden Auswirkungen verursachen.",
  "CATEGORY_XSS_DESCRIPTION": "Cross-Site Scripting (XSS) tritt auf, wenn Anwendungen nicht vertrauenswürdige Daten entgegennehmen und ohne Validierung oder Umkodierung an einen Webbrowser senden. XSS tritt auch auf, wenn eine Anwendung HTML- oder JavaScript-Code auf Basis von Nutzereingaben erzeugt. XSS erlaubt es einem Angreifer, Scriptcode im Browser eines Opfers auszuführen und so Benutzersitzungen zu übernehmen, Seiteninhalte verändert anzuzeigen oder den Benutzer auf bösartige Seiten umzuleiten.",
  "CATEGORY_XXE_DESCRIPTION": "Viele veraltete oder schlecht konfigurierte XML Prozessoren berücksichtigen Referenzen auf externe Entitäten innerhalb von XML-Dokumenten. Dadurch können solche externen Entitäten dazu eingesetzt werden, um mittels URI Datei-Handlern interne Dateien oder File-Shares offenzulegen oder interne Port-Scans, Remote-Code-Executions oder Denial-of-Service Angriffe auszuführen.",
  "INSUFFICIENT_WALLET_BALANCE": "Ungenügendes Guthaben.",
  "LAUNCH_CODING_CHALLENGE": "Starte die zugehörige Programmierherausforderung.",
  "LOADING_CODE_SNIPPET": "Lade Code-Ausschnitt...",
  "SOLVE_HACKING_CHALLENGE": "Löse die Hacking-Herausforderung, um die zugehörige Programmierherausforderung freizuschalten.",
  "LABEL_CORRECT_FIX": "Korrekter Fix",
  "TITLE_CODING_CHALLENGE": "Progammierherausforderung",
  "TAB_FIND_IT": "Finde es",
  "TAB_FIX_IT": "Fixe es",
  "TITLE_CODING_SCORE": "Programmier-Punkte",
  "TITLE_CODING_CHALLENGES": "Progammierherausforderungen",
  "TITLE_HACKING_CHALLENGES": "Hacking-Herausforderungen",
  "TITLE_CHALLENGES_SOLVED": "Gelöste Herausforderungen",
  "LABEL_FEEDBACK": "Feedback",
  "LABEL_RESET_ALL_FILTERS": "Alle Filter zurücksetzen",
  "NO_CHALLENGES_FOUND": "Keine Herausforderungen gefunden, die deinen Filtern entsprechen!",
  "SCOREBOARD_ADDITIONAL_SETTINGS": "Zusätzliche Einstellungen der Punkteübersicht",
  "LINK_TRY_OUT_NEW_CRYPTO_WALLET": "Probiere unsere neue Krypto-Brieftasche aus",
  "TITLE_CRYPTO_WALLET": "Krypto-Brieftasche",
  "BTN_CONNECT_METAMASK": "Verbinde Deine MetaMask",
  "BTN_DEPOSIT": "Einzahlen",
  "BTN_WITHDRAW": "Abheben",
  "ENTER_ETHER_AMOUNT": "Ether-Betrag für Einzahlung/Auszahlung eingeben",
  "PLEASE_INSTALL_WEB3_WALLET": "Bitte installiere eine Web3-Wallet wie MetaMask um fortzufahren.",
  "PLEASE_CONNECT_TO_SEPOLIA_NETWORK": "Bitte verbinde Dich mit dem Sepolia-Netzwerk.",
  "PLEASE_CONNECT_WEB3_WALLET": "Bitte verbinde zuerst deine Web3-Brieftasche.",
  "TITLE_CONTRACT_EDITOR": "Vertragseditor",
  "TITLE_WEB3_SANDBOX": "Web3-Code Sandkasten",
  "EXPLANATION_SMART_CONTRACT_DEPLOYMENT": "Einfach von unten Smart Contracts kompilieren/ausliefern",
  "EXPLANATION_GWEI_VALUE_POST_COMPILATION": "Du kannst ETH nach der Kompilierung gleichermaßen beim Aufrufen/Ausliefern durch Eingabe des GWEI-Werts an den Vertrag übergeben",
  "LABEL_SELECT_COMPILER_VERSION": "Compiler-Version auswählen",
  "BTN_COMPILE_CONTRACT": "Vertrag kompilieren",
  "TITLE_CONTRACT_DEPLOYMENT": "Auszuliefernder Vertrag",
  "LABEL_COMPILED_CONTRACTS": "Kompilierte Verträge",
  "GWEI_VALUE_FOR_SENDING_ETH": "GWEI-Wert um ETH zu senden",
  "BTN_DEPLOY_SELECTED_CONTRACT": "Ausgewählten Vertrag ausliefern",
  "LABEL_CONTRACT_ADDRESS": "Vertragsadresse",
  "TITLE_INTERACT_WITH_CONTRACT": "Mit Vertrag interagieren",
  "BTN_INVOKE": "Aufrufen von",
  "LABEL_OUTPUT_FOR": "Ausgabe für",
  "LABEL_OUTPUT": "Ausgabe",
  "TITLE_SBT": "Juicy Chatbot SBT",
  "BTN_SBT_NOTE": "Hinweis: Verrate niemals jemandem deine privaten Schlüssel und Seed-Phrase",
  "LABEL_PRIVATE_KEY": "Privaten Schlüssel eingeben",
  "BTN_AUTHENTICATE": "Authentifizieren",
  "LABEL_ACCOUNT_ADDRESS": "Konto-Adresse",
  "OWNED_BY": "Im Besitz von",
  "NFT_SBT_BOX_TEXT": "Hurra! Finde den Juice Shop SBT auf {{link}}. Dies ist ein nicht übertragbares Token und bleibt für immer hier.",
  "FAUCET_BALANCE": "Faucet Saldo",
  "BEE_BALANCE": "Dein BEE-Saldo",
  "TITLE_BEE_HAVEN": "BEE-Oase",
  "BEE_HAVEN_INTRO": "Willkommen in der Bienen-Oase, dem Bienenstock für BEE Tokens! Tauche ein in die Hektik, denn unser großzügiger Bienenbesitzer teilt die Freude an Bienen mit dir. Emfange ihre großzügige Großzügigkeit mit offenen Armen, aber bedenke, dass zu viele Bienen auf einmal zu nehmen, ihre harmonische Unterkunft in Unruhe versetzen könnte.",
  "LABEL_NUMBER_OF_BEES": "Gib die Anz. BEEs ein:",
  "BTN_CLAIM_BEES": "BEEs einfordern",
  "BEE_HONEYPOT_TITLE": "Der verzauberte Honigtopf",
  "BEE_HONEYPOT_DESCRIPTION": "Tief im magischen Reich wartet der verzauberte Honigtopf auf seinen rechtmäßigen Besitzer. Um seine Wunder freizuschalten, musst du die Essenz des blühenden Königreichs - BEE-Tokens - eintauschen. Sammle diese mystischen Tokens in der großzügigen Bienen-Oase ein.",
  "NFT_MINT_TEXT_INTRO": "Präge den Topf - 1000 BEE",
  "NFT_MINT_TEXT_SUCCESS": "Erfolgreich geprägt",
  "NFT_MINT_TEXT_AWAITING_APPROVAL": "Warte auf Freigabe",
  "NFT_MINT_TEXT_CONFIRM": "Prägung bestätigen...",
  "NFT_MINT_TEXT_IN_PROGRESS": "Prägung in Arbeit..."
}<|MERGE_RESOLUTION|>--- conflicted
+++ resolved
@@ -346,11 +346,7 @@
   "CONFIRM_RECYCLING_PICKUP": "Vielen Dank für die Nutzung unseres bequemen Recyclingdienstes. Wir werden deinen Trester am {{pickupdate}} abholen.",
   "CHALLENGE_UNAVAILABLE": "Diese Herausforderung ist in einer {{env}}-Umgebung nicht verfügbar!",
   "CHALLENGE_UNAVAILABLE_SAFETYMODE": "Diese Herausforderung ist nicht verfügbar, da die Anwendung im Sicherheitsmodus läuft!",
-<<<<<<< HEAD
-  "CLICK_TO_UNLOCK_NEXT_HINT": "Click to unlock hint {{next}} of {{total}}!",
-=======
   "CLICK_TO_UNLOCK_NEXT_HINT": "Klicken, um Hinweis {{next}} von {{total}} anzuzeigen!",
->>>>>>> e872e0ee
   "BONUS_POINTS_EARNED": "Verdiente Bonuspunkte: {{bonus}}",
   "BONUS_FOR_FUTURE_PURCHASES": "Die Bonuspunkte aus dieser Bestellung werden für zukünftige Einkäufe <em>1:1 deinem Brieftaschen-¤-Kontostand hinzugefügt</em>!",
   "ENTER_COUPON_CODE": "Bitte gib deinen Gutscheidcode ein",

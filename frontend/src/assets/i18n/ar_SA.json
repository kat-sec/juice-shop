--- conflicted
+++ resolved
@@ -31,11 +31,7 @@
   "LABEL_AUTHOR": "الكاتب",
   "LABEL_COMMENT": "التعليق",
   "LABEL_RATING": "التقييم",
-<<<<<<< HEAD
-  "LABEL_WHAT_IS": "What is",
-=======
   "LABEL_WHAT_IS": "ما هو",
->>>>>>> a494dd78
   "BTN_SUBMIT": "إرسال",
   "TITLE_ABOUT": "من نحن",
   "SECTION_CORPORATE_HISTORY": "تاريخ الشركات و سياستها",

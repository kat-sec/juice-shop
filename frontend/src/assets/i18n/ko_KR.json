{
  "LANGUAGE": "한국어",
  "NAV_SEARCH": "검색",
  "SEARCH_PLACEHOLDER": "검색...",
  "NAV_COMPLAIN": "문제 제기",
  "TITLE_LOGIN": "로그인",
  "MANDATORY_EMAIL": "이메일 주소를 입력하세요.",
  "MANDATORY_PASSWORD": "비밀번호를 입력하세요.",
  "LABEL_EMAIL": "이메일",
  "LABEL_PASSWORD": "비밀 번호",
  "BTN_LOGIN": "로그인",
  "BTN_GOOGLE_LOGIN": "Google 계정으로 로그인",
  "REMEMBER_ME": "아이디/암호 저장",
  "NO_CUSTOMER": "아직 고객이 아니십니까?",
  "TITLE_REGISTRATION": "사용자 등록",
  "INVALID_EMAIL": "이메일 주소가 유효하지 않습니다.",
  "SECURITY_ANSWER": "Answer",
  "MANDATORY_PASSWORD_REPEAT": "비밀번호를 다시 입력하세요.",
  "INVALID_PASSWORD_LENGTH": "비밀번호는 반드시 {{length}} 자 이상이어야 합니다.",
  "LABEL_PASSWORD_REPEAT": "비밀번호 재확인",
  "PASSWORDS_NOT_MATCHING": "암호가 일치하지 않습니다.",
  "BTN_REGISTER": "등록하기",
  "CONFIRM_REGISTER": "Registration completed successfully. You can now log in.",
  "TITLE_LOGOUT": "로그아웃",
  "CONFIRM_LOGGED_OUT": "로그아웃 되었습니다.",
  "TITLE_CONTACT": "Contact",
  "MANDATORY_COMMENT": "댓글을 입력하세요.",
  "INVALID_COMMENT_LENGTH": "댓글 길이는 {{length}} 자 이어야 합니다.",
  "MANDATORY_RATING": "평점을 입력하세요.",
  "MANDATORY_CAPTCHA": "Please enter the result of the CAPTCHA.",
  "LABEL_AUTHOR": "작성자",
  "LABEL_COMMENT": "댓글",
  "LABEL_RATING": "평점",
<<<<<<< HEAD
  "LABEL_WHAT_IS": "What is",
=======
  "LABEL_WHAT_IS": "정답은",
>>>>>>> a494dd78
  "BTN_SUBMIT": "확인",
  "TITLE_ABOUT": "회사 소개",
  "SECTION_CORPORATE_HISTORY": "기업 연혁 & 정책",
  "SECTION_CUSTOMER_FEEDBACK": "문의하기",
  "SECTION_SOCIAL_MEDIA": "SNS를 통해 팔로우해주세요",
  "LINK_TERMS_OF_USE": "만약 지루한 것에 관심이 있다면, 우리의 따분한 이용약관을 확인해보세요.",
  "TITLE_ADMINISTRATION": "관리",
  "SECTION_USER": "등록된 사용자",
  "LABEL_USER": "사용자",
  "LABEL_CREATED_AT": "생성 일자",
  "LABEL_UPDATED_AT": "변경 일자",
  "BTN_CLOSE": "닫기",
  "TITLE_SEARCH_RESULTS": "검색 결과",
  "TITLE_ALL_PRODUCTS": "모든 제품",
  "BASKET_ADD_SAME_PRODUCT": "장바구니에 {{product}}이/가 또 추가되었습니다.",
  "BASKET_ADD_PRODUCT": "장바구니에 {{Product}}을/를 추가하였습니다.",
  "LABEL_PRODUCT": "제품",
  "LABEL_PRODUCT_ORDERED": "주문한 제품",
  "LABEL_EXPECTED_DELIVERY": "배송 예정 일자",
  "LABEL_DAYS": "일",
  "LABEL_NAME": "이름",
  "LABEL_DESCRIPTION": "상품 설명",
  "LABEL_PRICE": "가격",
  "LABEL_BONUS": "보너스",
  "LABEL_IMAGE": "사진",
  "TITLE_BASKET": "장바구니",
  "LABEL_QUANTITY": "수량",
  "LABEL_TOTAL_PRICE": "총 판매 가격",
  "CHECKOUT_FOR_BONUS_POINTS": "이번 주문으로 {{bonus}} 보너스 포인트를 받으실 것입니다.",
  "BTN_CHECKOUT": "주문하기",
  "BTN_CREDIT_CARD": "신용카드",
  "INVALID_COUPON_LENGTH": "쿠폰 코드는 반드시 {{length}}자 이어야 합니다.",
  "LABEL_COUPON": "쿠폰",
  "FOLLOW_FOR_MONTHLY_COUPONS": "쿠폰 코드가 필요하신가요? 월간 쿠폰과 다른 스팸 메일들을 위해서 <a href='{{twitter}}' target='_blank'>Twitter</a>나 <a href='{{facebook}}' target='_blank'>Facebook</a>에서 팔로우 해주세요.",
  "BTN_REDEEM": "교환하기",
  "THANKS_FOR_SUPPORT": "{{juiceshop}} 지원해주셔서 감사합니다!",
  "THANKS_FOR_SUPPORT_CUSTOMIZED": "{{appname}}와/과 함께하는 오픈소스 프로젝트를 지원해주셔서 감사합니다!",
  "LABEL_PAYMENT": "결제",
  "LABEL_MERCHANDISE": "제품",
  "OFFICIAL_MERCHANDISE_STORES": "{{juiceshop}} 옷, 머그잔 그리고 스티커를 공식 스토어에서 만나보세요!",
  "OFFICIAL_MERCHANDISE_STORES_CUSTOMIZED": "{{appname}}와/과 함께하는 오픈소스 프로젝트의 옷, 머그잔 그리고 스티커를 공식 스토어에서 만나보세요!",
  "DISCOUNT_APPLIED": "결제시 {{discount}}%의 할인률이 적용됩니다.",
  "TITLE_CHANGE_PASSWORD": "비밀번호 변경",
  "MANDATORY_CURRENT_PASSWORD": "현재 비밀번호를 입력하세요.",
  "MANDATORY_NEW_PASSWORD": "새 비밀번호를 입력하세요.",
  "LABEL_CURRENT_PASSWORD": "현재 비밀번호",
  "LABEL_NEW_PASSWORD": "새 비밀번호",
  "LABEL_REPEAT_NEW_PASSWORD": "새 비밀번호 재확인",
  "BTN_CHANGE": "변경",
  "LABEL_CAPTCHA": "CAPTCHA",
  "ENTER_CAPTCHA": "Enter CAPTCHA",
  "CAPTCHA_NOT_LOADED_ERROR": "Unfortunately the CAPTCHA could not be loaded. Please try again!",
  "TITLE_COMPLAIN": "문제 제기",
  "MANDATORY_MESSAGE": "텍스트를 입력하세요.",
  "INVALID_MESSAGE_LENGTH": "텍스트 길이는 반드시 {{length}}자 이어야 합니다.",
  "INVALID_FILE_SIZE": "파일이 너무 큽니다. 최대 {{size}}까지 가능합니다.",
  "INVALID_FILE_TYPE": "금지된 파일 형식입니다. 반드시 {{type}} 형식 이어야 합니다.",
  "LABEL_CUSTOMER": "고객",
  "LABEL_MESSAGE": "메세지",
  "LABEL_INVOICE": "청구서",
  "TITLE_SCORE_BOARD": "점수판",
  "LABEL_DIFFICULTY": "난이도",
  "LABEL_CATEGORY": "Category",
  "LABEL_CHALLENGES": "도전 과제",
  "LABEL_STATUS": "상태",
  "STATUS_UNSOLVED": "미해결",
  "STATUS_SOLVED": "해결",
  "STATUS_UNAVAILABLE": "사용 불가",
  "CALL_FOR_CONTRIBUTIONS": "새로운 도전 과제 아이디어가 있으신가요? 여기에 등록되지 않은 취약점을 찾으셨나요? <a href='http://gitter.im/bkimminich/juice-shop'><i class='fab fa-gitter'></i>Gitter.im</a> 커뮤니티 채팅이나 <a href='https://github.com/bkimminich/juice-shop/issues'><i class='fab fa-github'></i>GitHub</a>에 티켓을 만들어주세요!",
  "CHALLENGE_SOLVED": "성공적으로 도전과제를 풀었습니다: {{challenge}}",
  "INVALID_CONTINUE_CODE": "잘못된 코드입니다.",
  "CONFIRM_LOGGED_IN_VIA_OAUTH2": "OAuth 2.0를 통해 로그인 되었습니다.",
  "HOME_LINK_MESSAGE": "자동으로 이동하지 않을시, 링크를 클릭해주세요: {{home}}",
  "TITLE_BITCOIN_ADDRESS": "Bitcoin 주소",
  "TITLE_DASH_ADDRESS": "Dash 주소",
  "TITLE_ETHER_ADDRESS": "이더리움 주소",
  "NOTIFICATION_RESEND_INSTRUCTIONS": "이 도전과제의 정답 코드가 담긴 알림이 반복되길 원하시면 클릭하세요.",
  "COPY_TO_CLIPBOARD": "클립보드에 복사",
  "COPY_SUCCESS": "복사 완료!",
  "NAV_RECYCLE": "재활용",
  "TITLE_RECYCLE": "재활용 신청",
  "LABEL_REQUESTOR": "요청자",
  "LABEL_RECYCLE_QUANTITY": "수량",
  "LABEL_DELIVERY_ADDRESS": "배송지 주소",
  "LABEL_PICKUP_ADDRESS": "수령지 주소",
  "INVALID_ADDRESS_LENGTH": "주소 길이는 반드시 {{length}}자 이어야 합니다.",
  "INVALID_QUANTITY": "수량은 반드시 {{range}} 리터여야 합니다.",
  "MANDATORY_ADDRESS": "정확한 주소를 입력하세요.",
  "MANDATORY_QUANTITY": "수량을 입력하세요.",
  "IN_LITERS_PLACEHOLDER": "리터",
  "REQUEST_PICKUP": "재활용 박스로 보내는 대신 위의 주소에서 수령하세요.",
  "LABEL_PICKUP_DATE": "픽업 일자",
  "SECTION_RECYCLING": "재활용 요청",
  "LABEL_ADDRESS": "주소",
  "SECTION_PRESS_JUICE_RESPONSIBLY": "당신은 나무를 사랑해주세요. 우리는 비용을 절감할 수 있어요. 윈-윈!",
  "LABEL_SECURITY_QUESTION": "보안 질문",
  "CANNOT_BE_CHANGED_LATER": "나중에 변경할 수 있습니다.",
  "MANDATORY_SECURITY_QUESTION": "보안 질문을 설정하세요.",
  "MANDATORY_SECURITY_ANSWER": "보안 질분에 대한 답변을 작성하세요.",
  "FORGOT_PASSWORD": "비밀번호를 잊어버리셨나요?",
  "TITLE_FORGOT_PASSWORD": "비밀번호 찾기",
  "NOTIFICATION_SERVER_STARTED": "서버가 재시작 되었습니다",
  "AUTO_RESTORED_PROGRESS": "이전 해킹 진행 기록은 자동으로 복구되었습니다.",
  "AUTO_RESTORE_PROGRESS_FAILED": "이전 해킹 진행 기록 복구에 실패하였습니다: {{error}}",
  "RESET_HACKING_PROGRESS": "쿠키를 삭제하면 해킹 진행 기록을 초기화 할 수 있습니다",
  "RESTART_REQUIRED": "다시 시작하려면 어플리케이션을 수동으로 재시작해야 합니다.",
  "LABEL_EDIT_REVIEW": "상품평 수정",
  "LABEL_REVIEW": "상품평",
  "LABEL_REVIEWS": "상품평",
  "LABEL_ADD_REVIEW_FOR_PRODUCT": "이 제품에 대한 리뷰 추가하기",
  "LABEL_NO_REVIEWS": "리뷰가 없습니다.",
  "TITLE_TOKENSALE": "토큰 판매",
  "SECTION_ICO": "ICO(Initial Coin Offering) <strong><i class='fab fa-bitcoin'></i> {{juicycoin}}</strong>",
  "ICO_FAQ": "ICO에 관한 FAQ",
  "SECTION_WHITEPAPER": "백서",
  "WHITEPAPER_REFERENCES": "네모난 동전을 다시 발명하느니, 우리는 현존하는 훌륭한 백서를 참조하였습니다.",
  "SECTION_SALES_PITCH": "누구나 혹하는 ICO 판매 전략",
  "GIVE_US_ALL_YOUR_MONEY": "전부 투자하세요.",
  "ICO_FAQ_QUESTION": "<i class='fab fa-bitcoin'>{{juicycoin}}</strong>으로 내가 정말 부자가 될 수 있을까?",
  "ICO_FAQ_ANSWER": "당연히 될 수 있어요! 우리는 거짓말 안해요!",
  "TITLE_TRACK_ORDERS": "주문 추적",
  "LABEL_ORDER_ID": "주문 번호",
  "BTN_TRACK": "추적",
  "LAST_LOGIN_IP": "마지막으로 로그인한 IP",
  "BTN_EDIT": "수정",
  "INVALID_DATE": "유효한 날짜를 입력하세요.",
  "SECURITY_ANSWER_PLACEHOLDER": "보안 질문에 대답해주세요.",
  "MANDATORY_ORDER_ID": "주문 번호를 제공해주세요.",
  "BTN_SHOW_SOLVED": "해결된 과제 표시",
  "TITLE_TWO_FACTOR_AUTH_ENTER": "2FA 앱의 6자리 코드를 입력하세요.",
  "LABEL_TWO_FACTOR_AUTH_TOKEN": "2단계 인증 토큰",
  "CONFIRM_2FA_SETUP": "Setup of Two-Factor Authentication successfully completed.",
  "CONFIRM_2FA_DISABLE": "Two-Factor Authentication has been removed.",
  "INVALID_TWO_FACTOR_AUTH_TOKEN": "토큰이 유효하지 않습니다.",
  "UNAUTHORIZED_PAGE_ACCESS_ERROR": "이 페이지에 접근할 권한이 없습니다.",
  "TITLE_PRIVACY_POLICY": "개인정보 정책",
  "TITLE_TWO_FACTOR_AUTHENTICATION": "2단계 인증",
  "TITLE_REQUEST_DATA_EXPORT": "데이터 내보내기 요청",
  "PRIVACY_AND_SECURITY": "개인정보 및 보안",
  "MENU": "메뉴",
  "LABEL_OR": "or",
  "COMPANY": "Company",
  "ADD_BASKET": "Add to Basket",
  "BTN_SHOW_ALL": "모두 보기",
  "BTN_HIDE_ALL": "모두 숨기기",
  "TYPE_THESE_LETTERS": "보이는 {{length}} 자의 글자를 입력해주세요.",
  "BTN_REQUEST": "요청",
  "EXPORT_LABEL": "Export Format",
  "ACCOUNT": "계정",
  "TITLE_TWO_FACTOR_AUTH_CONFIG": "2FA 확인",
  "LABEL_CONFIRM_CURRENT_PASSWORD": "Confirm your current password",
  "LABEL_INITIAL_2FA_TOKEN": "Initial token from your authenticator",
  "INITIAL_CODE": "Initial Code",
  "2FA_ENTER_CODE_PLACEHOLDER": "Please enter your 2FA Code",
  "INITIAL_CODE_PLACEHOLDER": "Please enter your initial code",
  "2FA_AUTH_SETUP_INSTRUCTIONS": "Secure your account with an additional factor. Scan the QR code into an authenticator app supporting TOTP (e.g. Google Authenticator) to get started.",
  "2FA_SETUP_ERROR": "Failed to change 2FA setup. Check if you entered your password (and token) correctly.",
  "2FA_SUCCESSFUL_SETUP": "You have enabled 2FA for your account. Thank you for taking the time to keep your juices safe!",
  "REMOVE_TWO_FACTOR_AUTH": "Remove 2FA from your account",
  "BTN_REMOVE": "Remove",
  "MANDATORY_REVIEW": "Please provide a review text.",
  "WRITE_REVIEW": "Write a review",
  "WRITE_REVIEW_PLACEHOLDER": "What did you like or dislike?",
  "EMPTY_REVIEW_LIST": "There is no review for this product yet.",
  "EMPTY_SEARCH_RESULT": "Try adjusting your search to find what you're looking for.",
  "NO_SEARCH_RESULT": "No results found",
  "DATA_SUBJECT_TITLE": "Request Data Erasure",
  "GDPR_HEADING": "Data Erasure Request (Art. 17 GDPR)",
  "GDPR_MESSAGE": "We take data security, customer privacy, and legal compliance very serious. In accordance with GDPR we allow you to request complete erasure of your account and any associated data.",
  "DELETE_DATA_LABEL": "Delete User Data",
  "CONFIRM_ERASURE_REQUEST": "Sorry to see you leave! Your erasure request will be processed shortly.",
  "INFO_HACKING_INSTRUCTOR": "Start an interactive hacking tutorial for this challenge.",
  "WELCOME_BANNER_TITLE": "Welcome to {{appname}}!",
  "BTN_DISMISS": "Dismiss",
  "WELCOME_BANNER_DESCRIPTION": "<p>Being a web application with a vast number of intended security vulnerabilities, the <strong>{{appname}}</strong> is supposed to be the opposite of a best practice or template application for web developers: It is an awareness, training, demonstration and exercise tool for security risks in modern web applications. The <strong>{{appname}}</strong> is an open-source project hosted by the non-profit <a href='https://owasp.org' target='_blank'>Open Web Application Security Project (OWASP)</a> and is developed and maintained by volunteers. Check out the link below for more information and documentation on the project.</p><h1><a href='http://owasp-juice.shop' target='_blank'>http://owasp-juice.shop</a></h1>",
  "SIDENAV_HINT": "Open side menu",
  "LANGUAGE_SEL_HINT": "Choose language",
  "BTN_SAVE": "Save",
  "LABEL_RESULT": "Result",
  "IP_ADDRESS": "IP Address:"
}<|MERGE_RESOLUTION|>--- conflicted
+++ resolved
@@ -31,11 +31,7 @@
   "LABEL_AUTHOR": "작성자",
   "LABEL_COMMENT": "댓글",
   "LABEL_RATING": "평점",
-<<<<<<< HEAD
-  "LABEL_WHAT_IS": "What is",
-=======
   "LABEL_WHAT_IS": "정답은",
->>>>>>> a494dd78
   "BTN_SUBMIT": "확인",
   "TITLE_ABOUT": "회사 소개",
   "SECTION_CORPORATE_HISTORY": "기업 연혁 & 정책",

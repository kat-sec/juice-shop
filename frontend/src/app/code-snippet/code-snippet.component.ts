--- conflicted
+++ resolved
@@ -4,13 +4,8 @@
  */
 
 import { CodeSnippetService, type CodeSnippet } from '../Services/code-snippet.service'
-<<<<<<< HEAD
 import { CodeFixesService } from '../Services/code-fixes.service'
-import { CookieService } from 'ngx-cookie'
-=======
-import { CodeFixesService, type Fixes } from '../Services/code-fixes.service'
 import { CookieService } from 'ngy-cookie'
->>>>>>> 103e4ed6
 import { ChallengeService } from '../Services/challenge.service'
 import { VulnLinesService, type result } from '../Services/vuln-lines.service'
 import { Component, Inject, type OnInit } from '@angular/core'

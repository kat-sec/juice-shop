--- conflicted
+++ resolved
@@ -98,11 +98,8 @@
 import { DataExportComponent } from './data-export/data-export.component'
 import { LastLoginIpComponent } from './last-login-ip/last-login-ip.component'
 import { PrivacyPolicyComponent } from './privacy-policy/privacy-policy.component'
-<<<<<<< HEAD
 import { AccountingComponent } from './accounting/accounting.component'
-=======
 import { ChallengeStatusBadgeComponent } from './challenge-status-badge/challenge-status-badge.component'
->>>>>>> 50eb6963
 
 export function HttpLoaderFactory (http: HttpClient) {
   return new TranslateHttpLoader(http, './../assets/i18n/', '.json')
@@ -145,11 +142,9 @@
     DataExportComponent,
     LastLoginIpComponent,
     PrivacyPolicyComponent,
-<<<<<<< HEAD
     AccountingComponent
-=======
+    PrivacyPolicyComponent,
     ChallengeStatusBadgeComponent
->>>>>>> 50eb6963
   ],
   entryComponents: [
     ProductDetailsComponent,

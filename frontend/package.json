{
  "name": "frontend",
  "version": "17.0.0-SNAPSHOT",
  "scripts": {
    "ng": "ng",
    "start": "ng serve",
    "build": "ng build --output-hashing=none --vendor-chunk=true --source-map=false",
    "test": "ng test",
    "lint": "ng lint",
    "lint:scss": "npx stylelint \"**/*.scss\""
  },
  "private": true,
  "dependencies": {
    "@angular-material-extensions/password-strength": "^6.0.0",
    "@angular/animations": "^17.2.1",
    "@angular/cdk": "^14.0.4",
    "@angular/common": "^17.2.1",
    "@angular/compiler": "^17.2.1",
    "@angular/core": "^17.2.1",
    "@angular/flex-layout": "15.0.0-beta.42",
    "@angular/forms": "^17.2.1",
    "@angular/http": "^8.0.0-beta.10",
    "@angular/material": "^14.0.4",
    "@angular/platform-browser": "^17.2.1",
    "@angular/platform-browser-dynamic": "^17.2.1",
    "@angular/router": "^17.2.1",
    "@angular/ssr": "^17.2.0",
    "@ctrl/ngx-codemirror": "^6.1.0",
    "@cyclonedx/webpack-plugin": "^3.6.0",
    "@fortawesome/fontawesome-svg-core": "~1.2.30",
    "@fortawesome/free-brands-svg-icons": "^5.14.0",
    "@fortawesome/free-regular-svg-icons": "^5.14.0",
    "@fortawesome/free-solid-svg-icons": "^5.14.0",
    "@ngx-translate/core": "^15.0.0",
    "@ngx-translate/http-loader": "^8.0.0",
    "@wagmi/core": "^0.5.8",
    "@winarg/ngx-text-diff": "^16.0.1",
    "canvas-confetti": "^1.4.0",
    "codemirror": "^5.65.14",
    "codemirror-solidity": "^0.2.5",
    "core-js": "^3.22.5",
    "ethers": "^5.7.2",
    "file-saver": "^2.0.2",
    "flag-icons": "^6.9.2",
    "font-mfizz": "^2.4.1",
    "i": "^0.3.7",
    "jwt-decode": "^2.2.0",
    "lodash-es": "^4.17.21",
    "material-icons": "^0.3.1",
    "ng-gallery": "^11.0.0",
    "ng-qrcode": "^16.0.0",
    "ng2-file-upload": "^5.0.0",
    "ngx-clipboard": "^15.1.0",
    "ngx-highlightjs": "^6.1.2",
<<<<<<< HEAD
    "ngx-text-diff": "^0.6.0",
=======
    "ngx-spinner": "^15.0.1",
>>>>>>> 103e4ed6
    "ngx-window-token": "^6.0.0",
    "ngy-cookie": "^6.0.0",
    "npm": "^10.4.0",
    "rxjs": "7.8.1",
    "sass": "^1.32.2",
    "snarkdown": "^1.2.2",
    "socket.io-client": "^3.1.0",
    "solidity-browser-compiler": "^1.1.0",
    "tslib": "^2.3.0",
    "zone.js": "~0.14.4",
    "zustand": "4.4.1"
  },
  "devDependencies": {
    "@angular-builders/custom-webpack": "^17.0.1",
    "@angular-devkit/build-angular": "^17.2.0",
    "@angular-devkit/core": "^17.2.0",
    "@angular-devkit/schematics": "^17.2.0",
    "@angular-eslint/builder": "^0.8.0-beta.7",
    "@angular/cli": "^17.2.0",
    "@angular/compiler-cli": "^17.2.1",
    "@angular/language-service": "^17.2.1",
    "@types/express-serve-static-core": "^4.17.9",
    "@types/file-saver": "^2.0.1",
    "@types/jasmine": "~3.9.1",
    "@types/jasminewd2": "^2.0.10",
    "@types/jwt-decode": "^2.2.1",
    "@types/node": "^20.11.19",
    "@types/socket.io-client": "^1.4.33",
    "@typescript-eslint/eslint-plugin": "^7.0.2",
    "@typescript-eslint/eslint-plugin-tslint": "^7.0.2",
    "@typescript-eslint/parser": "^7.0.2",
    "codelyzer": "^6.0.0",
    "eslint": "^8.49.0",
    "eslint-config-prettier": "7.1.0",
    "eslint-config-standard-with-typescript": "^39.0.0",
    "eslint-plugin-import": "^2.28.1",
    "eslint-plugin-jsdoc": "^30.7.9",
    "eslint-plugin-node": "^11.1.0",
    "eslint-plugin-promise": "^6.1.1",
    "eslint-plugin-standard": "^4.1.0",
    "jasmine": "^3.9.0",
    "jasmine-core": "~3.9.0",
    "jasmine-spec-reporter": "~7.0.0",
    "karma": "^6.0.3",
    "karma-chrome-launcher": "~3.1.0",
    "karma-coverage": "^2.0.3",
    "karma-jasmine": "~4.0.1",
    "karma-jasmine-html-reporter": "^1.7.0",
    "stylelint": "^13.8.0",
    "stylelint-config-sass-guidelines": "^7.1.0",
    "stylelint-scss": "^3.18.0",
    "ts-node": "^10.9.2",
    "typescript": "~5.3.3"
  }
}<|MERGE_RESOLUTION|>--- conflicted
+++ resolved
@@ -52,11 +52,6 @@
     "ng2-file-upload": "^5.0.0",
     "ngx-clipboard": "^15.1.0",
     "ngx-highlightjs": "^6.1.2",
-<<<<<<< HEAD
-    "ngx-text-diff": "^0.6.0",
-=======
-    "ngx-spinner": "^15.0.1",
->>>>>>> 103e4ed6
     "ngx-window-token": "^6.0.0",
     "ngy-cookie": "^6.0.0",
     "npm": "^10.4.0",

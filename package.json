{
  "name": "juice-shop",
  "version": "12.0.0-SNAPSHOT",
  "private": true,
  "description": "Probably the most modern and sophisticated insecure web application",
  "keywords": [
    "web security",
    "web application security",
    "webappsec",
    "owasp",
    "pentest",
    "pentesting",
    "security",
    "vulnerable",
    "vulnerability",
    "broken",
    "bodgeit",
    "ctf",
    "capture the flag",
    "awareness"
  ],
  "homepage": "https://owasp-juice.shop",
  "bugs": {
    "url": "https://github.com/bkimminich/juice-shop/issues"
  },
  "repository": {
    "type": "git",
    "url": "https://github.com/bkimminich/juice-shop.git"
  },
  "license": "MIT",
  "author": "Björn Kimminich <bjoern.kimminich@owasp.org> (https://kimminich.de)",
  "contributors": [
    "Björn Kimminich",
    "Jannik Hollenbach",
    "Aashish683",
    "greenkeeper[bot]",
    "agrawalarpit14",
    "MarcRler",
    "CaptainFreak",
    "Supratik Das",
    "Scar26",
    "aaryan10",
    "m4l1c3",
    "Timo Pagel",
    "Josh Grossman",
    "Mohit Sharma",
    "JuiceShopBot",
    "JamesCullum",
    "omerlh",
    "Martin Rock-Evans",
    "Alejandro Saenz",
    "Marc O'Polo"
  ],
  "scripts": {
    "build": "cd frontend && node ./node_modules/@angular/cli/bin/ng build --aot --prod --output-hashing=none --vendor-chunk=true --source-map=false",
    "e2e": "node test/e2eTests.js",
    "frisby": "nyc --report-dir=./build/reports/coverage/api-tests jest --silent --runInBand --forceExit",
    "postinstall": "cd frontend && npm install && cd .. && npm run build",
    "lint": "standard && cd frontend && ng lint && cd ..",
    "lint:config": "schema validate -s config.schema.yml",
    "lint:fix": "standard --fix && cd frontend && ./node_modules/.bin/ng lint --fix && cd ..",
    "package": "grunt package",
    "package:ci": "npm prune --production && npm dedupe && cd frontend && npm prune --production && npm dedupe && cd .. && grunt package",
    "preprotractor": "npm dedupe && node ./node_modules/protractor/bin/webdriver-manager update --gecko false",
    "protractor": "npm run e2e",
    "serve": "concurrently --kill-others \"node app\" \"cd frontend && ng serve\"",
    "start": "node app",
    "test": "cd frontend && ng test --watch=false --source-map=true && cd .. && nyc --report-dir=./build/reports/coverage/server-tests mocha test/server",
    "test:chromium": "cd frontend && ng test --watch=false --source-map=false --browsers=ChromiumHeadless && cd .. && nyc --report-dir=./build/reports/coverage/server-tests mocha test/server",
    "vagrant": "cd vagrant && vagrant up"
  },
  "jest": {
    "globalSetup": "./test/apiTestsSetup.js",
    "globalTeardown": "./test/apiTestsTeardown.js",
    "setupFilesAfterEnv": [
      "./test/apiTestsSetupJest.js"
    ],
    "testMatch": [
      "**/test/api/*Spec.js"
    ],
    "testPathIgnorePatterns": [
      "/node_modules/",
      "/frontend/node_modules/"
    ],
    "testURL": "http://localhost"
  },
  "nyc": {
    "all": true,
    "include": [
      "lib/*.js",
      "routes/*.js"
    ],
    "reporter": [
      "lcov",
      "text-summary"
    ]
  },
  "dependencies": {
    "body-parser": "^1.19.0",
    "check-dependencies": "^1.1.0",
    "clarinet": "^0.12.4",
    "colors": "^1.4.0",
    "compression": "^1.7.4",
    "concurrently": "^5.3.0",
    "config": "^3.3.1",
    "cookie-parser": "^1.4.5",
    "cors": "^2.8.5",
    "dottie": "^2.0.2",
    "download": "^8.0.0",
    "errorhandler": "^1.5.1",
    "express": "^4.17.1",
    "express-jwt": "0.1.3",
    "express-rate-limit": "^5.1.3",
    "express-robots-txt": "^0.4.1",
    "express-security.txt": "^2.0.0",
    "feature-policy": "^0.5.0",
    "file-stream-rotator": "^0.5.7",
    "file-type": "^12.4.2",
    "finale-rest": "^1.1.1",
    "fs-extra": "^9.0.1",
    "fuzzball": "^1.3.0",
    "glob": "^7.1.6",
    "grunt": "^1.2.1",
    "grunt-contrib-compress": "^1.6.0",
    "grunt-replace-json": "^0.1.0",
    "hashids": "^2.2.1",
    "helmet": "^4.0.0",
    "html-entities": "^1.3.1",
    "i18n": "^0.11.1",
    "is-docker": "^2.1.1",
    "is-heroku": "^2.0.0",
    "is-windows": "^1.0.2",
    "js-yaml": "^3.14.0",
    "jsonwebtoken": "0.4.0",
    "jssha": "^3.1.1",
<<<<<<< HEAD
    "juicy-chat-bot": "^0.5.0",
=======
    "juicy-chat-bot": "~0.4.0",
>>>>>>> 1dd06426
    "libxmljs2": "^0.26.0",
    "marsdb": "^0.6.11",
    "morgan": "^1.10.0",
    "multer": "^1.4.2",
    "node-pre-gyp": "^0.15.0",
    "notevil": "^1.3.3",
    "on-finished": "^2.3.0",
    "otplib": "^12.0.1",
    "pdfkit": "^0.11.0",
    "portscanner": "^2.2.0",
    "prom-client": "^12.0.0",
    "pug": "^3.0.0",
    "replace": "^1.2.0",
    "request": "^2.88.2",
    "sanitize-filename": "^1.6.3",
    "sanitize-html": "1.4.2",
    "semver": "^7.3.2",
    "sequelize": "^5.22.3",
    "sequelize-noupdate-attributes": "^1.0.0",
    "serve-index": "^1.9.1",
    "socket.io": "^2.3.0",
    "sqlite3": "^5.0.0",
    "svg-captcha": "^1.4.0",
    "swagger-ui-express": "^4.1.4",
    "unzipper": "0.9.15",
    "winston": "^3.3.3",
    "yaml-schema-validator": "^1.2.2",
    "z85": "^0.0.2"
  },
  "devDependencies": {
    "chai": "^4.2.0",
    "cross-spawn": "^7.0.3",
    "frisby": "^2.1.2",
    "grunt-cli": "^1.3.2",
    "http-server": "^0.12.3",
    "jasmine": "^3.6.1",
    "jasmine-core": "^3.6.0",
    "jasmine-reporters": "^2.3.2",
    "jest": "^26.2.2",
    "mocha": "^8.1.1",
    "node-fetch": "2.1.2",
    "nyc": "^15.1.0",
    "protractor": "^7.0.0",
    "shelljs": "^0.8.4",
    "sinon": "^9.0.2",
    "sinon-chai": "^3.5.0",
    "socket.io-client": "^2.3.0",
    "standard": "^14.3.4",
    "webdriver-manager": "^12.1.7"
  },
  "engines": {
    "node": "10 - 14"
  },
  "os": [
    "win32",
    "linux",
    "darwin",
    "freebsd",
    "openbsd"
  ],
  "cpu": [
    "x64",
    "x32",
    "arm64",
    "arm"
  ],
  "heroku-run-build-script": true,
  "standard": {
    "ignore": [
      "/app/private/**",
      "/vagrant/**",
      "/frontend/**"
    ],
    "env": {
      "jasmine": true,
      "node": true,
      "browser": true,
      "mocha": true,
      "protractor": true
    },
    "global": [
      "angular",
      "inject"
    ]
  }
}<|MERGE_RESOLUTION|>--- conflicted
+++ resolved
@@ -133,11 +133,8 @@
     "js-yaml": "^3.14.0",
     "jsonwebtoken": "0.4.0",
     "jssha": "^3.1.1",
-<<<<<<< HEAD
-    "juicy-chat-bot": "^0.5.0",
-=======
+    "juicy-chat-bot": "~0.5.0",
     "juicy-chat-bot": "~0.4.0",
->>>>>>> 1dd06426
     "libxmljs2": "^0.26.0",
     "marsdb": "^0.6.11",
     "morgan": "^1.10.0",

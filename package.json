{
  "name": "juice-shop",
  "version": "8.4.0-SNAPSHOT",
  "description": "Probably the most modern and sophisticated insecure web application",
  "homepage": "http://owasp-juice.shop",
  "author": "Björn Kimminich <bjoern.kimminich@owasp.org> (https://www.owasp.org/index.php/User:Bjoern_Kimminich)",
  "contributors": [
    "Björn Kimminich",
    "Aashish Singh",
    "Jannik Hollenbach",
    "Shoeb Patel",
    "m4l1c3",
    "Timo Pagel",
    "Josh Grossman",
    "Madhur Wadhwa",
    "Omer Levi Hevroni",
    "Greg Guthe",
    "Jln Wntr",
    "Simon Basset",
    "Shivam Luthra",
    "Ingo Bente",
    "Yuvraj",
    "Viktor Lindström",
    "Aaron Edwards",
    "Jet Anderson",
    "Zandar Mackie",
    "Artemiy Knipe",
    "Jason Haley",
    "Ken Friis Larsen",
    "Simon de Lang",
    "battletux",
    "AviD",
    "Achim Grimm",
    "Christian Kühn",
    "Stuart Winter-Tear",
    "Manabu Niseki",
    "Abhishek bundela",
    "Joe Butler",
    "Stephen O'Brien",
    "Johanna",
    "Alvaro Viebrantz",
    "Gorka Vicente",
    "Dinis Cruz"
  ],
  "private": true,
  "keywords": [
    "web security",
    "web application security",
    "webappsec",
    "owasp",
    "pentest",
    "pentesting",
    "security",
    "vulnerable",
    "vulnerability",
    "broken",
    "bodgeit"
  ],
  "dependencies": {
    "body-parser": "~1.18.3",
    "clarinet": "^0.12.3",
    "colors": "^1.3.3",
    "concurrently": "~4.1.0",
    "config": "~2.0.0",
    "cookie-parser": "^1.4.4",
    "cors": "~2.8.5",
    "dottie": "~2.0.1",
    "download": "~7.1.0",
    "epilogue-js": "~0.7",
    "errorhandler": "~1.5",
    "express": "~4.16.4",
    "express-jwt": "0.1.3",
    "express-rate-limit": "~3.4.0",
    "express-robots-txt": "~0.4",
    "express-security.txt": "~2.0",
    "file-stream-rotator": "~0.4.1",
    "fs-extra": "~7.0.0",
    "glob": "~7.1.3",
    "grunt": "~1.0",
    "grunt-contrib-compress": "~1.4",
    "hashids": "~1.2.2",
    "helmet": "~3.15.0",
    "html-entities": "~1.2",
    "is-docker": "~1.1.0",
    "is-heroku": "~2.0.0",
    "jade": "~1.11.0",
<<<<<<< HEAD
    "js-yaml": "~3.12",
    "jsonwebtoken": "~8.5.0",
=======
    "js-yaml": "^3.12.1",
    "jsonwebtoken": "~8.4.0",
>>>>>>> df51046e
    "jssha": "~2.3",
    "libxmljs": "0.19",
    "marsdb": "~0.6",
    "morgan": "~1.9.1",
    "multer": "~1.4.1",
    "notevil": "~1.1",
    "pdfkit": "~0.8",
    "replace": "^1.0.1",
    "request": "~2.88.0",
    "sanitize-html": "1.4.2",
    "semver": "~5.6.0",
    "sequelize": "~4.42.0",
    "sequelize-noupdate-attributes": "^1.0.0",
    "serve-index": "~1.9",
    "socket.io": "~2.2.0",
    "sqlite3": "^4.0.6",
    "swagger-ui-express": "^4.0.2",
    "unzipper": "0.8.12",
    "z85": "~0.0"
  },
  "devDependencies": {
    "chai": "~4.2",
    "codeclimate-test-reporter": "~0.5.1",
    "cross-spawn": "~6.0",
    "frisby": "2.1.1",
    "grunt-cli": "~1.3.2",
    "http-server": "~0.11",
    "jasmine": "^3.3.1",
    "jasmine-core": "~3.3.0",
    "jasmine-reporters": "~2.3.2",
    "jest": "~23.6.0",
    "lcov-result-merger": "~3.1.0",
    "mocha": "~6.0.0",
    "nyc": "~13.3.0",
    "protractor": "^5.4.2",
    "shelljs": "~0.8.3",
    "sinon": "~7.2.4",
    "sinon-chai": "~3.2",
    "socket.io-client": "~2.2.0",
    "standard": "~12.0.1"
  },
  "repository": {
    "type": "git",
    "url": "https://github.com/bkimminich/juice-shop.git"
  },
  "bugs": {
    "url": "https://github.com/bkimminich/juice-shop/issues"
  },
  "license": "MIT",
  "scripts": {
    "postinstall": "cd frontend && npm install && cd .. && npm run build",
    "serve": "concurrently --kill-others \"node app\" \"cd frontend && ng serve\"",
    "build": "cd frontend && node --max-old-space-size=8192 ./node_modules/@angular/cli/bin/ng build --aot --prod --output-hashing=none --vendor-chunk=true --source-map=false",
    "start": "node app",
    "lint": "standard && cd frontend && ng lint && cd ..",
    "test": "cd frontend && ng test --watch=false --source-map=false && cd .. && nyc --report-dir=./build/reports/coverage/server-tests mocha test/server",
    "frisby": "nyc --report-dir=./build/reports/coverage/api-tests jest --silent --runInBand",
    "preprotractor": "webdriver-manager update --gecko false",
    "protractor": "npm run e2e",
    "e2e": "node test/e2eTests.js",
    "vagrant": "cd vagrant && vagrant up",
    "package": "grunt package"
  },
  "engines": {
    "node": "8 - 11"
  },
  "standard": {
    "ignore": [
      "/app/private/**",
      "/vagrant/**",
      "/frontend/**"
    ],
    "env": {
      "jasmine": true,
      "node": true,
      "browser": true,
      "mocha": true,
      "protractor": true
    },
    "global": [
      "angular",
      "inject"
    ]
  },
  "nyc": {
    "include": [
      "lib/*.js",
      "routes/*.js"
    ],
    "all": true,
    "reporter": [
      "lcov",
      "text-summary"
    ]
  },
  "jest": {
    "testURL": "http://localhost",
    "globalSetup": "./test/apiTestsSetup.js",
    "globalTeardown": "./test/apiTestsTeardown.js",
    "setupTestFrameworkScriptFile": "./test/apiTestsSetupJest.js",
    "testMatch": [
      "**/test/api/*Spec.js"
    ],
    "testPathIgnorePatterns": [
      "/node_modules/",
      "/frontend/node_modules/"
    ]
  },
  "greenkeeper": {
    "ignore": [
      "sanitize-html",
      "express-jwt"
    ]
  }
}<|MERGE_RESOLUTION|>--- conflicted
+++ resolved
@@ -84,13 +84,8 @@
     "is-docker": "~1.1.0",
     "is-heroku": "~2.0.0",
     "jade": "~1.11.0",
-<<<<<<< HEAD
-    "js-yaml": "~3.12",
+    "js-yaml": "^3.12.1",
     "jsonwebtoken": "~8.5.0",
-=======
-    "js-yaml": "^3.12.1",
-    "jsonwebtoken": "~8.4.0",
->>>>>>> df51046e
     "jssha": "~2.3",
     "libxmljs": "0.19",
     "marsdb": "~0.6",

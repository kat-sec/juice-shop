{
  "name": "juice-shop",
  "version": "7.0.0-SNAPSHOT",
  "description": "An intentionally insecure JavaScript Web Application",
  "homepage": "http://owasp-juice.shop",
  "author": "Björn Kimminich <bjoern.kimminich@owasp.org> (https://www.owasp.org/index.php/User:Bjoern_Kimminich)",
  "contributors": [
    "Björn Kimminich",
    "Viktor Lindström",
    "Josh Grossman",
    "Jannik Hollenbach",
    "Timo Pagel",
    "Manabu Niseki",
    "Gorka Vicente",
    "Alvaro Viebrantz",
    "Omer Levi Hevroni",
    "m4l1c3",
    "Johanna A",
    "Aaron Edwards",
    "Stephen OBrien",
    "Jln Wntr",
    "Greg Guthe",
    "Abhishek bundela",
    "Achim Grimm",
    "battletux",
    "Ingo Bente",
    "Simon de Lang",
    "AviD",
    "Yuvraj",
    "Stuart Winter-Tear",
    "Christian Kühn",
    "Dinis Cruz",
    "Joe Butler",
    "Shoeb Patel"
  ],
  "private": true,
  "keywords": [
    "web security",
    "web application security",
    "webappsec",
    "owasp",
    "pentest",
    "pentesting",
    "security",
    "vulnerable",
    "vulnerability",
    "broken",
    "bodgeit"
  ],
  "dependencies": {
    "body-parser": "~1.18",
    "colors": "~1.2.1",
    "config": "~1.30.0",
    "cookie-parser": "~1.4",
    "cors": "~2.8",
    "dottie": "~2.0",
    "download": "~6.2",
    "epilogue-js": "~0.7",
    "errorhandler": "~1.5",
    "express": "~4.16",
    "express-jwt": "0.1.3",
    "express-rate-limit": "~2.11",
    "file-stream-rotator": "~0.2",
    "fs-extra": "~5.0",
    "glob": "~7.1.2",
    "grunt": "~1.0",
    "grunt-angular-templates": "~1.1",
    "grunt-contrib-clean": "~1.1",
    "grunt-contrib-compress": "~1.4",
    "grunt-contrib-concat": "~1.0",
    "grunt-contrib-uglify": "~3.3",
    "hashids": "~1.1",
    "helmet": "~3.12.0",
    "html-entities": "~1.2",
    "js-yaml": "~3.11.0",
    "jsonwebtoken": "~8.2",
    "jssha": "~2.3",
    "libxmljs": "~0.18",
    "marsdb": "~0.6",
    "morgan": "~1.9",
    "multer": "~1.3",
    "notevil": "~1.1",
    "pdfkit": "~0.8",
    "replace": "~0.3",
    "request": "~2",
    "sanitize-html": "1.4.2",
    "sequelize": "^4.35.1",
    "serve-favicon": "~2.4",
    "serve-index": "~1.9",
    "socket.io": "~2.0",
    "sqlite3": "~3.1.13",
    "swagger-ui-express": "~2.0",
    "z85": "~0.0"
  },
  "devDependencies": {
    "chai": "~4.1",
    "codeclimate-test-reporter": "~0.5",
    "cross-spawn": "^6.0.5",
    "form-data": "~2.3",
    "frisby": "~2.0",
    "grunt-cli": "~1.2",
    "http-server": "~0.11.1",
    "jasmine": "~3.1.0",
    "jasmine-core": "~3.1.0",
    "jasmine-reporters": "~2.3",
    "jest": "~22.1",
    "karma": "~2.0.0",
    "karma-chrome-launcher": "~2.2",
    "karma-cli": "~1.0",
    "karma-coverage": "~1.1",
    "karma-jasmine": "~1.1",
    "karma-junit-reporter": "~1.2",
    "karma-phantomjs-launcher": "~1.0",
    "karma-safari-launcher": "~1.0",
    "lcov-result-merger": "~2.0.0",
    "mocha": "~5.0.0",
    "nyc": "~11.4",
    "phantomjs-prebuilt": "~2.1",
    "protractor": "~5.3",
    "shelljs": "~0.8.1",
<<<<<<< HEAD
    "sinon": "~4.4.3",
    "sinon-chai": "~2.14",
=======
    "sinon": "~4.4.2",
    "sinon-chai": "~3.0.0",
>>>>>>> 068b0ff7
    "socket.io-client": "~2.0",
    "standard": "~11.0.0",
    "stryker": "~0",
    "stryker-api": "~0",
    "stryker-html-reporter": "~0",
    "stryker-jasmine": "~0",
    "stryker-javascript-mutator": "~0",
    "stryker-karma-runner": "~0",
    "stryker-mocha-framework": "~0",
    "stryker-mocha-runner": "~0"
  },
  "repository": {
    "type": "git",
    "url": "https://github.com/bkimminich/juice-shop.git"
  },
  "bugs": {
    "url": "https://github.com/bkimminich/juice-shop/issues"
  },
  "license": "MIT",
  "scripts": {
    "postinstall": "npm --prefix ./app install ./app && grunt minify",
    "start": "node app",
    "test": "standard && karma start karma.conf.js && nyc --report-dir=./build/reports/coverage/server-tests mocha test/server",
    "frisby": "nyc --report-dir=./build/reports/coverage/api-tests node ./test/apiTests.js",
    "preupdate-webdriver": "npm install",
    "update-webdriver": "webdriver-manager update",
    "preprotractor": "npm run update-webdriver",
    "protractor": "node test/e2eTests.js",
    "stryker": "stryker run stryker.client-conf.js",
    "vagrant": "cd vagrant && vagrant up"
  },
  "engines": {
    "node": ">=8 <=9"
  },
  "standard": {
    "ignore": [
      "/app/private/**",
      "/vagrant/**"
    ],
    "env": {
      "jasmine": true,
      "node": true,
      "browser": true,
      "mocha": true,
      "protractor": true
    },
    "global": [
      "angular",
      "inject"
    ]
  },
  "nyc": {
    "include": [
      "lib/*.js",
      "routes/*.js"
    ],
    "all": true,
    "reporter": [
      "lcov",
      "text-summary"
    ]
  },
  "jest": {
    "testMatch": [
      "**/test/api/*Spec.js"
    ],
    "testPathIgnorePatterns": [
      "/node_modules/",
      "/app/node_modules/"
    ]
  },
  "greenkeeper": {
    "ignore": [
      "sanitize-html",
      "express-jwt"
    ]
  }
}<|MERGE_RESOLUTION|>--- conflicted
+++ resolved
@@ -118,13 +118,8 @@
     "phantomjs-prebuilt": "~2.1",
     "protractor": "~5.3",
     "shelljs": "~0.8.1",
-<<<<<<< HEAD
     "sinon": "~4.4.3",
-    "sinon-chai": "~2.14",
-=======
-    "sinon": "~4.4.2",
     "sinon-chai": "~3.0.0",
->>>>>>> 068b0ff7
     "socket.io-client": "~2.0",
     "standard": "~11.0.0",
     "stryker": "~0",

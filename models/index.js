--- conflicted
+++ resolved
@@ -10,7 +10,6 @@
 const Sequelize = require('sequelize')
 const sequelize = new Sequelize('database', 'username', 'password', {
   dialect: 'sqlite',
-<<<<<<< HEAD
   retry: {
     match: [
       /SQLITE_BUSY/
@@ -19,8 +18,6 @@
     max: 5
   },
   transactionType: 'IMMEDIATE',
-=======
->>>>>>> c1a9c2d1
   storage: 'data/juiceshop.sqlite',
   logging: false
 })

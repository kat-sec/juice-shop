# ![Juice Shop Logo](https://raw.githubusercontent.com/bkimminich/juice-shop/master/app/public/images/JuiceShop_Logo_50px.png) OWASP Juice Shop [![OWASP Labs](https://img.shields.io/badge/owasp-incubator-blue.svg)](https://www.owasp.org/index.php/OWASP_Project_Inventory#tab=Incubator_Projects) [![GitHub release](https://img.shields.io/github/release/bkimminich/juice-shop.svg)](https://github.com/bkimminich/juice-shop/releases/latest) [![Twitter Follow](https://img.shields.io/twitter/follow/owasp_juiceshop.svg?style=social&label=Follow)](https://twitter.com/owasp_juiceshop)

[![Build Status](https://travis-ci.org/bkimminich/juice-shop.svg?branch=master)](https://travis-ci.org/bkimminich/juice-shop) [![Build status](https://ci.appveyor.com/api/projects/status/903c6mnns4t7p6fa/branch/master?svg=true)](https://ci.appveyor.com/project/bkimminich/juice-shop/branch/master) [![Sauce Test Status](https://saucelabs.com/buildstatus/juice-shop)](https://saucelabs.com/u/juice-shop) [![Test Coverage](https://codeclimate.com/github/bkimminich/juice-shop/badges/coverage.svg)](https://codeclimate.com/github/bkimminich/juice-shop) [![Code Climate](https://codeclimate.com/github/bkimminich/juice-shop/badges/gpa.svg)](https://codeclimate.com/github/bkimminich/juice-shop) [![bitHound Overall Score](https://www.bithound.io/github/bkimminich/juice-shop/badges/score.svg)](https://www.bithound.io/github/bkimminich/juice-shop)

> [The most trustworthy online shop out there.](https://twitter.com/dschadow/status/706781693504589824) ([@dschadow](https://github.com/dschadow))

OWASP Juice Shop is an intentionally insecure webapp for security trainings written entirely in Javascript which encompasses the entire [OWASP Top Ten](https://www.owasp.org/index.php/OWASP_Top_Ten) and other severe security flaws.

## Description

Juice Shop is written in Node.js, Express and AngularJS. It was the first application written entirely in JavaScript listed in the [OWASP VWA Directory](https://www.owasp.org/index.php/OWASP_Vulnerable_Web_Applications_Directory_Project).

The application contains over 30 challenges of varying difficulty where the user is supposed to exploit the underlying vulnerabilities. The hacking progress is tracked on a score board. Finding this score board is actually one of the (easy) challenges!

Apart from the hacker and awareness training use case, pentesting proxies or security scanners can use Juice Shop as a "guinea pig"-application to check how well their tools cope with Javascript-heavy application frontends and REST APIs.

> Translating "dump" or "useless outfit" into German yields "Saftladen" which can be reverse-translated word by word into "juice shop". Hence the project name. That the initials "JS" match with those of "Javascript" was purely coincidental!

## Main Selling Points

- Easy-to-install: Choose between [node.js](#nodejs-version-compatibility), [Docker](https://www.docker.com) and [Vagrant](https://www.vagrantup.com/downloads.html) to run on Windows/Mac/Linux
- Self-contained: Additional dependencies are pre-packaged or will be resolved and downloaded automatically
- Self-healing: The simple SQLite database is wiped and regenerated from scratch on every server startup
- Gamification: On a Score Board the application keeps track of successfully exploited vulnerabilities
- Free and Open source: Licensed under the [MIT license](LICENSE) with no hidden costs or caveats

## Application Architecture

![Juice Shop Architecture](https://github.com/bkimminich/juice-shop/blob/gh-pages/assets/Architektur_JuiceShop.png?raw=true)

## Preview [![Heroku](https://heroku-badge.herokuapp.com/?app=juice-shop)](https://juice-shop.herokuapp.com)

Feel free to have a look at the latest version of OWASP Juice Shop: <https://juice-shop.herokuapp.com>

> This is a deployment-test and sneak-peek instance only! You are __not supposed__ to use this instance for your own hacking endeavours! No guaranteed uptime! Guaranteed stern looks if you break it!

## Setup

### Deploy on Heroku (free ($0/month) dyno)

1. Click the button below and follow the instructions

[![Deploy](https://www.herokucdn.com/deploy/button.svg)](https://heroku.com/deploy)

> This is the quickest way to get a running instance of Juice Shop! If you have forked this repository, the deploy button will automatically pick up your fork for deployment! As long as you do not perform any DDoS attacks you are free to use any tools or scripts to hack your Juice Shop instance on Heroku!

### From Sources

<<<<<<< HEAD
1. Install [node.js](http://nodejs.org)<sup>[*](#nodeVersionsFootnote)</sup>
=======
1. Install [node.js](#nodejs-version-compatibility)
>>>>>>> fa61f1c2
2. Run `git clone https://github.com/bkimminich/juice-shop.git` (or clone [your own fork](https://github.com/bkimminich/juice-shop/fork) of the repository)
3. Run `npm install` (only has to be done before first start or when you change the source code)
4. Run `npm start`
5. Browse to <http://localhost:3000>

### Docker Container [![Docker Automated buil](https://img.shields.io/docker/automated/bkimminich/juice-shop.svg)](https://registry.hub.docker.com/u/bkimminich/juice-shop/) [![Docker Pulls](https://img.shields.io/docker/pulls/bkimminich/juice-shop.svg)](https://registry.hub.docker.com/u/bkimminich/juice-shop/)

1. Install [Docker](https://www.docker.com)
2. Run `docker pull bkimminich/juice-shop`
3. Run `docker run -d -p 3000:3000 bkimminich/juice-shop`
4. Browse to <http://localhost:3000> (on OSX browse to <http://192.168.99.100:3000> instead)

#### Even easier: Run Docker Container from Docker Toolbox (Kitematic)

1. Install and launch [Docker Toolbox](https://www.docker.com/docker-toolbox)
2. Search for `juice-shop` and click _Create_ to download image and run container
3. Click on the _Open_ icon next to _Web Preview_ to browse to OWASP Juice Shop

### Packaged Distributions [![GitHub release](https://img.shields.io/github/downloads/bkimminich/juice-shop/total.svg)](https://github.com/bkimminich/juice-shop/releases/latest) [![SourceForge](https://img.shields.io/sourceforge/dt/juice-shop.svg)](https://sourceforge.net/projects/juice-shop/)

<<<<<<< HEAD
1. Install a [64bit node.js](https://nodejs.org/en/download)<sup>[*](#nodeVersionsFootnote)</sup> on your Windows (or Linux) machine
=======
1. Install a 64bit [node.js](#nodejs-version-compatibility) on your Windows (or Linux) machine
>>>>>>> fa61f1c2
2. Download `juice-shop-<version>_<node-version>_<os>_x64.zip` (or `.tgz`) attached to [latest release](https://github.com/bkimminich/juice-shop/releases/latest)
3. Unpack and run `npm start` in unpacked folder
4. Browse to <http://localhost:3000>

> Each packaged distribution includes some binaries for SQLite bound to the OS and node.js version which `npm install` was executed on.

### Amazon EC2 Instance

1. Setup an _Amazon Linux AMI_ instance
2. In _Step 3: Configure Instance Details_ unfold _Advanced Details_ and copy the script below into _User Data_
3. In _Step 6: Configure Security Group_ add a _Rule_ that opens port 80 for HTTP
4. Launch instance
5. Browse to your instance's public DNS

```
#!/bin/bash
yum update -y
yum install -y docker
service docker start
docker pull bkimminich/juice-shop
docker run -d -p 80:3000 bkimminich/juice-shop
```

> Technically Amazon could view hacking activity on any EC2 instance as an attack on their AWS infrastructure! We highly disrecommend aggressive scanning or automated brute force attacks! You have been warned!

### Vagrant

1. Install [Vagrant](https://www.vagrantup.com/downloads.html) and [Virtualbox](https://www.virtualbox.org/wiki/Downloads)
2. Run `git clone https://github.com/bkimminich/juice-shop.git` (or clone [your own fork](https://github.com/bkimminich/juice-shop/fork) of the repository)
3. Run `cd vagrant && vagrant up`
4. Browse to <http://juice.sh>

<<<<<<< HEAD
## <a name="nodeVersionsFootnote">*</a>Node.js version compatibility
=======
## Node.js version compatibility
>>>>>>> fa61f1c2

OWASP Juice Shop officially supports the following versions of [node.js](http://nodejs.org) and offers Docker images and packaged distributions accordingly:

node.js | [Docker images](https://registry.hub.docker.com/u/bkimminich/juice-shop) | Docker snapshots | [Packaged distributions](https://github.com/bkimminich/juice-shop/releases/latest)
------------ | ------------ | ------------ | ------------
4.x | `node4` | `node4-snapshot`, `node4-develop` | `juice-shop-<version>_node4_windows_x64.zip`, `juice-shop-<version>_node4_linux_x64.tgz`  
__6.x__ | __`latest`__, `node6` | `snapshot`, `develop`, `node6-snapshot`, `node6-develop` | `juice-shop-<version>_node6_windows_x64.zip`, `juice-shop-<version>_node6_linux_x64.tgz`  
7.x | `node7` | `node7-snapshot`, `node7-develop` | `juice-shop-<version>_node7_windows_x64.zip`, `juice-shop-<version>_node7_linux_x64.tgz`  

> The stable Docker images are built from `master` while the snapshot images are built from `develop` branch. The latter contain unreleased features but cannot be considered stable.

## Troubleshooting [![Gitter](http://img.shields.io/badge/gitter-join%20chat-1dce73.svg)](https://gitter.im/bkimminich/juice-shop)

> If you need help with the application setup please check the Troubleshooting section below or post your specific problem or question in the [official Gitter Chat](https://gitter.im/bkimminich/juice-shop).

- After changing to a different Node.js version it is a good idea to delete `npm_modules` and re-install all dependencies from scratch with `npm install`  
- If you are experiencing [Error 128](https://github.com/bower/bower/issues/50) from some GitHub repos during `bower install` execution, run `git config --global url."https://".insteadOf git://` and try `npm install` again
- If using Boot2Docker (Docker inside VirtualBox on Windows) make sure that you also enable port forwarding from Host `127.0.0.1:3000` to `0.0.0.0:3000` for TCP
- If `npm install` fails after an update of your local copy during `bower install` complaining about version issues, delete `/app/bower_components` and try again to remove outdated versions that cause conflicts
- If during `npm install` the `sqlite3` no binaries can be downloaded for your system, the setup falls back to building from source with `node-gyp`. Check the [`node-gyp` installation instructions](https://github.com/nodejs/node-gyp#installation) for additional tools you might need to install (e.g. Python 2.7, GCC, Visual C++ Build Tools etc.)  
- You may find it easier to find vulnerabilities using a pen test tool. I strongly recommend [Zed Attack Proxy](https://code.google.com/p/zaproxy/) which is open source and very powerful, yet beginner friendly.

## Contributing [![GitHub contributors](https://img.shields.io/github/contributors/bkimminich/juice-shop.svg)](https://github.com/bkimminich/juice-shop/graphs/contributors) [![HuBoard](http://img.shields.io/badge/Hu-Board-blue.svg)](https://huboard.com/bkimminich/juice-shop) [![JavaScript Style Guide](https://img.shields.io/badge/code%20style-standard-brightgreen.svg)](http://standardjs.com/)

Found a bug? Crashed the app? Broken challenge? Found a vulnerability that is not on the Score Board?

Feel free to [create an issue](https://github.com/bkimminich/juice-shop/issues) or [post your ideas in the chat](https://gitter.im/bkimminich/juice-shop)! Pull requests are also highly welcome - please refer to [CONTRIBUTING.md](CONTRIBUTING.md) for details.

## Project Media & Marketing

> :bulb: indicates resources that contain _hints for solving challenges_ of the OWASP Juice Shop. These are supposed to be helpful whenever you get stuck.  
> :trollface: indicates resources that _spoiler entire challenge solutions_ so you might not want to view them before tackling these challenges yourself!

<<<<<<< HEAD

### Slide Decks

* [Pwning OWASP Juice Shop](https://www.gitbook.com/book/bkimminich/pwning-owasp-juice-shop/details) official (early access) companion guide eBook<sup>[**](#gitbookFootnote)</sup> (:bulb: _in part II,_ :trollface: _in appendix_)
=======
### Slide Decks

* [Pwning OWASP Juice Shop](https://www.gitbook.com/book/bkimminich/pwning-owasp-juice-shop/details) official (early access) companion guide eBook\* (:bulb: _in part II,_ :trollface: _in appendix_)
>>>>>>> fa61f1c2
* [Introduction Slide Deck](http://bkimminich.github.io/juice-shop) in HTML5
* [Lightning Talk Slides](http://juice-shop-lightning-talk.kimminich.de) for a 10min project introduction runthrough
  * [What's new in OWASP Juice Shop](http://juice-shop-lightning-talk.kimminich.de/index2016.html) for a 10min update on the newest features of 2016
* [PDF of the Intro Slide Deck](http://de.slideshare.net/BjrnKimminich/juice-shop-an-intentionally-insecure-javascript-web-application) on Slideshare

<<<<<<< HEAD
<a name="gitbookFootnote">**</a>: available as HTML, PDF, Kindle and ePub
=======
\* available as HTML, PDF, Kindle and ePub
>>>>>>> fa61f1c2

### Web Links

> Did you write a blog post, magazine article or do a podcast about or mentioning OWASP Juice Shop? Send a Pull Request so we can add it to the list! The same goes for conference or meetup talks, workshops or trainings you did where you included this project!

* [7 Minute Security](https://7ms.us) Podcast:
  * Episode #229: [7MS #229: Intro to Docker for Pentesters](https://7ms.us/7ms-229-intro-to-docker-for-pentesters/) ([Youtube](https://youtu.be/WIpxvBpnylI?t=407))
  * Episode #230: [7MS #230: Pentesting OWASP Juice Shop - Part 1](https://7ms.us/7ms-230-pentesting-owasp-juice-shop-part-1/) ([Youtube](https://www.youtube.com/watch?v=Cz37iejTsH4)) :trollface:
  * Episode #231: [7MS #231: Pentesting OWASP Juice Shop - Part 2](https://7ms.us/7ms-231-pentesting-owasp-juice-shop-part-2/) ([Youtube](https://www.youtube.com/watch?v=523l4Pzhimc)) :trollface:
  * Episode #232: [7MS #232: Pentesting OWASP Juice Shop - Part 3](https://7ms.us/7ms-232-pentesting-owasp-juice-shop-part-3/) ([Youtube](https://www.youtube.com/watch?v=F8iRF2d-YzE)) :trollface:
  * Episode #233: [7MS #233: Pentesting OWASP Juice Shop - Part 4](https://7ms.us/7ms-233-pentesting-owasp-juice-shop-part-4/) ([Youtube](https://www.youtube.com/watch?v=1hhd9EwX7h0)) :trollface:
  * Episode #234: [7MS #234: Pentesting OWASP Juice Shop - Part 5](https://7ms.us/7ms-234-pentesting-owasp-juice-shop-part5/) ([Youtube](https://www.youtube.com/watch?v=lGVAXCfFwv0)) :trollface:
* German guest post on [Informatik Aktuell](http://www.informatik-aktuell.de/): [Juice Shop - Der kleine Saftladen für Sicherheitstrainings](http://www.informatik-aktuell.de/betrieb/sicherheit/juice-shop-der-kleine-saftladen-fuer-sicherheitstrainings.html)
* Guest post on [The official Sauce Labs Blog](http://sauceio.com/): [Proving that an application is as broken as intended](http://sauceio.com/index.php/2015/06/guest-post-proving-that-an-application-is-as-broken-as-intended/)
* Teaser post on [Björn Kimminich's Blog](http://kimminich.de): [Juice Shop](https://kimminich.wordpress.com/2015/06/15/juice-shop)

### Conference and Meetup Appearances

#### 2016

* [Lightning Talk: What's new in OWASP Juice Shop](https://www.owasp.org/index.php/German_OWASP_Day_2016#Programm), [German OWASP Day 2016](https://www.owasp.org/index.php/German_OWASP_Day_2016/), 29.11.2016
* [Gothenburg pwns the OWASP Juice Shop](https://owaspgbgday.se/bjorn-kimminich-gothenburg-pwns-the-owasp-juice-shop-workshop/), [OWASP Gothenburg Day 2016](https://owaspgbgday.se/), 24.11.2016
* [Hacking the OWASP Juice Shop](http://lanyrd.com/2016/owasp-nl/sffmpr/), [OWASP NL Chapter Meeting](http://lanyrd.com/2016/owasp-nl/), 22.09.2016 ([Youtube](https://www.youtube.com/watch?v=62Mj0ZgZvXc), :trollface: _in last 10min_)
* [Hacking-Session für Developer (und Pentester)](https://www.kieler-linuxtage.de/index.php?seite=programm.html#226), [Kieler Open Source und Linux Tage](https://www.kieler-linuxtage.de/index.php?seite=programm.html), 16.09.2016
* [Security-Auditing aus der Cloud – Softwareentwicklung kontinuierlich auf dem Prüfstand](http://www.sea-con.de/seacon2016/konferenz/konferenzprogramm/vortrag/do-41-2/title/security-auditing-aus-der-cloud-softwareentwicklung-kontinuierlich-auf-dem-pruefstand.html), [SeaCon 2016](http://www.sea-con.de/seacon2016), 12.05.2016
* [Hacking the Juice Shop ("So ein Saftladen!")](http://lanyrd.com/2016/javaland/sdtbph/), [JavaLand 2016](http://lanyrd.com/2016/javaland/), 08.03.2016
* [Hacking the JuiceShop! ("Hackt den Saftladen!")](http://lanyrd.com/2016/nodehamburg/sdxtch/), [node.HH Meetup: Security!](http://lanyrd.com/2016/nodehamburg/), 03.02.2016

#### 2015

* [Lightning Talk: Hacking the Juice Shop ("So ein Saftladen!")](http://lanyrd.com/2015/owasp-d2015/sdtzgg/), [German OWASP Day 2015](http://lanyrd.com/2015/owasp-d2015/), 01.12.2015
* [Juice Shop - Hacking an intentionally insecure Javascript Web Application](http://lanyrd.com/2015/jsunconf/sdmpzk/), [JS Unconf 2015](http://lanyrd.com/2015/jsunconf/), 25.04.2015
* [So ein Saftladen! - Hacking Session für Developer (und Pentester)](http://lanyrd.com/2015/owasp-de/sdhctr/), [17. OWASP Stammtisch Hamburg](http://lanyrd.com/2015/owasp-de/), 27.01.2015

### Merchandise

* On [Spreadshirt.com](http://shop.spreadshirt.com/juiceshop)  and [Spreadshirt.de](http://shop.spreadshirt.de/juiceshop) you can get some swag (Shirts, Hoodies, Mugs) with the official OWASP Juice Shop logo
* On [Stickermule.com](https://www.stickermule.com/user/1070702817/stickers) you can get four variants of the OWASP Juice Shop logo to decorate your laptop

> An alternative way to get stickers (and maybe even a pin-back button) is to somehow [contribute to the project](CONTRIBUTING.md) by fixing an issue, finding a serious bug or submitting a good idea for a new challenge! We're also happy to send some stickers your way if you organize a meetup or conference talk where you use or mention OWASP Juice Shop! Just contact the project leader to discuss your plans: bjoern.kimminich@owasp.org!

## Donations

### PayPal [![PayPal](https://www.paypalobjects.com/en_US/i/btn/btn_donate_SM.gif)](https://www.paypal.com/cgi-bin/webscr?cmd=_donations&business=paypal%40owasp%2eorg&lc=BM&item_name=OWASP%20Juice%20Shop&item_number=OWASP%20Foundation&no_note=0&currency_code=USD&bn=PP%2dDonationsBF)


PayPal donations via above button go to the OWASP Foundations and are earmarked for "Juice Shop". This is the preferred way to support the project.

### Others

[![Flattr](https://api.flattr.com/button/flattr-badge-large.png)](https://flattr.com/thing/3856930/bkimminichjuice-shop-on-GitHub) [![Gratipay](http://img.shields.io/gratipay/team/juice-shop.svg)](https://gratipay.com/juice-shop) [![Bitcoin](https://img.shields.io/badge/bitcoin-1FXJq5yVANLzR6ZWfqPKhJU3zWT3apnxmN-orange.svg)](https://blockchain.info/address/1FXJq5yVANLzR6ZWfqPKhJU3zWT3apnxmN)  


## Credits

Inspired by the "classic" [BodgeIt Store](https://github.com/psiinon/bodgeit) by [@psiinon](https://github.com/psiinon).

## Licensing [![license](https://img.shields.io/github/license/bkimminich/juice-shop.svg)](LICENSE)

This program is free software: you can redistribute it and/or modify it under the terms of the [MIT license](LICENSE). OWASP Juice Shop and any contributions are Copyright © by Bjoern Kimminich 2014-2016.

![Juice Shop Logo](https://raw.githubusercontent.com/bkimminich/juice-shop/master/app/public/images/JuiceShop_Logo.png)<|MERGE_RESOLUTION|>--- conflicted
+++ resolved
@@ -46,11 +46,7 @@
 
 ### From Sources
 
-<<<<<<< HEAD
-1. Install [node.js](http://nodejs.org)<sup>[*](#nodeVersionsFootnote)</sup>
-=======
 1. Install [node.js](#nodejs-version-compatibility)
->>>>>>> fa61f1c2
 2. Run `git clone https://github.com/bkimminich/juice-shop.git` (or clone [your own fork](https://github.com/bkimminich/juice-shop/fork) of the repository)
 3. Run `npm install` (only has to be done before first start or when you change the source code)
 4. Run `npm start`
@@ -71,11 +67,7 @@
 
 ### Packaged Distributions [![GitHub release](https://img.shields.io/github/downloads/bkimminich/juice-shop/total.svg)](https://github.com/bkimminich/juice-shop/releases/latest) [![SourceForge](https://img.shields.io/sourceforge/dt/juice-shop.svg)](https://sourceforge.net/projects/juice-shop/)
 
-<<<<<<< HEAD
-1. Install a [64bit node.js](https://nodejs.org/en/download)<sup>[*](#nodeVersionsFootnote)</sup> on your Windows (or Linux) machine
-=======
 1. Install a 64bit [node.js](#nodejs-version-compatibility) on your Windows (or Linux) machine
->>>>>>> fa61f1c2
 2. Download `juice-shop-<version>_<node-version>_<os>_x64.zip` (or `.tgz`) attached to [latest release](https://github.com/bkimminich/juice-shop/releases/latest)
 3. Unpack and run `npm start` in unpacked folder
 4. Browse to <http://localhost:3000>
@@ -108,11 +100,7 @@
 3. Run `cd vagrant && vagrant up`
 4. Browse to <http://juice.sh>
 
-<<<<<<< HEAD
-## <a name="nodeVersionsFootnote">*</a>Node.js version compatibility
-=======
 ## Node.js version compatibility
->>>>>>> fa61f1c2
 
 OWASP Juice Shop officially supports the following versions of [node.js](http://nodejs.org) and offers Docker images and packaged distributions accordingly:
 
@@ -146,26 +134,15 @@
 > :bulb: indicates resources that contain _hints for solving challenges_ of the OWASP Juice Shop. These are supposed to be helpful whenever you get stuck.  
 > :trollface: indicates resources that _spoiler entire challenge solutions_ so you might not want to view them before tackling these challenges yourself!
 
-<<<<<<< HEAD
-
 ### Slide Decks
 
-* [Pwning OWASP Juice Shop](https://www.gitbook.com/book/bkimminich/pwning-owasp-juice-shop/details) official (early access) companion guide eBook<sup>[**](#gitbookFootnote)</sup> (:bulb: _in part II,_ :trollface: _in appendix_)
-=======
-### Slide Decks
-
 * [Pwning OWASP Juice Shop](https://www.gitbook.com/book/bkimminich/pwning-owasp-juice-shop/details) official (early access) companion guide eBook\* (:bulb: _in part II,_ :trollface: _in appendix_)
->>>>>>> fa61f1c2
 * [Introduction Slide Deck](http://bkimminich.github.io/juice-shop) in HTML5
 * [Lightning Talk Slides](http://juice-shop-lightning-talk.kimminich.de) for a 10min project introduction runthrough
   * [What's new in OWASP Juice Shop](http://juice-shop-lightning-talk.kimminich.de/index2016.html) for a 10min update on the newest features of 2016
 * [PDF of the Intro Slide Deck](http://de.slideshare.net/BjrnKimminich/juice-shop-an-intentionally-insecure-javascript-web-application) on Slideshare
 
-<<<<<<< HEAD
-<a name="gitbookFootnote">**</a>: available as HTML, PDF, Kindle and ePub
-=======
 \* available as HTML, PDF, Kindle and ePub
->>>>>>> fa61f1c2
 
 ### Web Links
 

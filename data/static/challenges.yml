-
  name: 'Score Board'
  category: 'Security through Obscurity'
  description: 'Find the carefully hidden ''Score Board'' page.'
  difficulty: 1
  hint: 'Try to find a reference or clue behind the scenes. Or simply guess what URL the Score Board might have.'
  hintUrl: 'https://bkimminich.gitbooks.io/pwning-owasp-juice-shop/content/part2/score-board.html#find-the-carefully-hidden-score-board-page'
  key: scoreBoardChallenge
-
  name: 'Email Leak'
  category: 'Sensitive Data Exposure'
  description: 'Perform an unwanted information disclosure by accessing data cross-domain.'
  difficulty: 5
  hint: 'Try to find and attack an endpoint that responds with user information. SQL Injection is not the solution here.'
  hintUrl: 'https://bkimminich.gitbooks.io/pwning-owasp-juice-shop/content/part2/sensitive-data-exposure.html#perform-an-unwanted-information-disclosure-by-accessing-data-cross-domain'
  key: emailLeakChallenge
-
  name: 'Error Handling'
  category: 'Security Misconfiguration'
  description: 'Provoke an error that is not very gracefully handled.'
  difficulty: 1
  hint: 'Try to submit bad input to forms. Alternatively tamper with URL paths or parameters.'
  hintUrl: 'https://bkimminich.gitbooks.io/pwning-owasp-juice-shop/content/part2/security-misconfiguration.html#provoke-an-error-that-is-not-very-gracefully-handled'
  key: errorHandlingChallenge
-
  name: 'Forged Review'
  category: 'Broken Access Control'
  description: 'Post a product review as another user or edit any user''s existing review.'
  difficulty: 3
  hint: 'Observe the flow of product review posting and editing and see if you can exploit it.'
  hintUrl: 'https://bkimminich.gitbooks.io/pwning-owasp-juice-shop/content/part2/broken-access-control.html#post-a-product-review-as-another-user-or-edit-any-users-existing-review'
  key: forgedReviewChallenge
-
  name: 'Login Admin'
  category: 'Injection'
  description: 'Log in with the administrator''s user account.'
  difficulty: 2
  hint: 'Try different SQL Injection attack patterns depending whether you know the admin''s email address or not.'
  hintUrl: 'https://bkimminich.gitbooks.io/pwning-owasp-juice-shop/content/part2/injection.html#log-in-with-the-administrators-user-account'
  key: loginAdminChallenge
-
  name: 'Login Jim'
  category: 'Injection'
  description: 'Log in with Jim''s user account.'
  difficulty: 3
  hint: 'Try cracking Jim''s password hash if you harvested it already. Alternatively, if you know Jim''s email address, try SQL Injection.'
  hintUrl: 'https://bkimminich.gitbooks.io/pwning-owasp-juice-shop/content/part2/injection.html#log-in-with-jims-user-account'
  key: loginJimChallenge
-
  name: 'Login Bender'
  category: 'Injection'
  description: 'Log in with Bender''s user account.'
  difficulty: 3
  hint: 'If you know Bender''s email address, try SQL Injection. Bender''s password hash might not help you very much.'
  hintUrl: 'https://bkimminich.gitbooks.io/pwning-owasp-juice-shop/content/part2/injection.html#log-in-with-benders-user-account'
  key: loginBenderChallenge
-
  name: 'Password Strength'
  category: 'Broken Authentication'
  description: 'Log in with the administrator''s user credentials without previously changing them or applying SQL Injection.'
  difficulty: 2
  hint: 'This one should be equally easy to a) brute force, b) crack the password hash or c) simply guess.'
  hintUrl: 'https://bkimminich.gitbooks.io/pwning-owasp-juice-shop/content/part2/broken-authentication.html#log-in-with-the-administrators-user-credentials-without-previously-changing-them-or-applying-sql-injection'
  key: weakPasswordChallenge
-
  name: 'Five-Star Feedback'
  category: 'Broken Access Control'
  description: 'Get rid of all 5-star customer feedback.'
  difficulty: 2
  hint: 'Once you found admin section of the application, this challenge is almost trivial.'
  hintUrl: 'https://bkimminich.gitbooks.io/pwning-owasp-juice-shop/content/part2/broken-access-control.html#get-rid-of-all-5-star-customer-feedback'
  key: feedbackChallenge
-
  name: 'Forged Feedback'
  category: 'Broken Access Control'
  description: 'Post some feedback in another users name.'
  difficulty: 3
  hint: 'You can solve this by tampering with the user interface or by intercepting the communication with the RESTful backend.'
  hintUrl: 'https://bkimminich.gitbooks.io/pwning-owasp-juice-shop/content/part2/broken-access-control.html#post-some-feedback-in-another-users-name'
  key: forgedFeedbackChallenge
-
  name: 'Redirects Tier 1'
  category: 'Forgotten Content'
  description: 'Let us redirect you to a donation site that went out of business.'
  difficulty: 1
  hint: 'We might have failed to take this out of our code properly.'
  hintUrl: 'https://bkimminich.gitbooks.io/pwning-owasp-juice-shop/content/part2/forgotten-content.html#let-us-redirect-you-to-a-donation-site-that-went-out-of-business'
  key: redirectGratipayChallenge
-
  name: 'Redirects Tier 2'
  category: 'Roll your own Security'
  description: 'Wherever you go, there you are.'
  difficulty: 4
  hint: 'You have to find a way to beat the whitelist of allowed redirect URLs.'
  hintUrl: 'https://bkimminich.gitbooks.io/pwning-owasp-juice-shop/content/part2/roll-your-own-security.html#wherever-you-go-there-you-are'
  key: redirectChallenge
-
  name: 'Basket Access Tier 1'
  category: 'Broken Access Control'
  description: 'View another user''s shopping basket.'
  difficulty: 2
  hint: 'Have an eye on the HTTP traffic while shopping. Alternatively try to find a client-side association of users to their basket.'
  hintUrl: 'https://bkimminich.gitbooks.io/pwning-owasp-juice-shop/content/part2/broken-access-control.html#view-another-users-shopping-basket'
  key: basketAccessChallenge
-
  name: 'Basket Access Tier 2'
  category: 'Broken Access Control'
  description: 'Put an additional product into another user''s shopping basket.'
  difficulty: 3
  hint: 'Have an eye on the HTTP traffic while placing products in the shopping basket. Changing the quantity of products already in the basket doesn''t count.'
  hintUrl: 'https://bkimminich.gitbooks.io/pwning-owasp-juice-shop/content/part2/broken-access-control.html#put-an-additional-product-into-another-users-shopping-basket'
  key: basketManipulateChallenge
-
  name: 'Payback Time'
  category: 'Improper Input Validation'
  description: 'Place an order that makes you rich.'
  difficulty: 3
  hint: 'You literally need to make the shop owe you any amount of money.'
  hintUrl: 'https://bkimminich.gitbooks.io/pwning-owasp-juice-shop/content/part2/improper-input-validation.html#place-an-order-that-makes-you-rich'
  key: negativeOrderChallenge
-
  name: 'Confidential Document'
  category: 'Sensitive Data Exposure'
  description: 'Access a confidential document.'
  difficulty: 1
  hint: 'Analyze and tamper with links in the application that deliver a file directly.'
  hintUrl: 'https://bkimminich.gitbooks.io/pwning-owasp-juice-shop/content/part2/sensitive-data-exposure.html#access-a-confidential-document'
  key: directoryListingChallenge
-
  name: 'Forgotten Developer Backup'
  category: 'Roll your own Security'
  description: 'Access a developer''s forgotten backup file.'
  difficulty: 4
  hint: 'You need to trick a security mechanism into thinking that the file you want has a valid file type.'
  hintUrl: 'https://bkimminich.gitbooks.io/pwning-owasp-juice-shop/content/part2/roll-your-own-security.html#access-a-developers-forgotten-backup-file'
  key: forgottenDevBackupChallenge
-
  name: 'Forgotten Sales Backup'
  category: 'Security Misconfiguration'
  description: 'Access a salesman''s forgotten backup file.'
  difficulty: 3
  hint: 'You need to trick a security mechanism into thinking that the file you want has a valid file type.'
  hintUrl: 'https://bkimminich.gitbooks.io/pwning-owasp-juice-shop/content/part2/security-misconfiguration.html#access-a-salesmans-forgotten-backup-file'
  key: forgottenBackupChallenge
-
  name: 'Admin Section'
  category: 'Broken Access Control'
  description: 'Access the administration section of the store.'
  difficulty: 2
  hint: 'It is just slightly harder to find than the score board link.'
  hintUrl: 'https://bkimminich.gitbooks.io/pwning-owasp-juice-shop/content/part2/broken-access-control.html#access-the-administration-section-of-the-store'
  key: adminSectionChallenge
-
  name: 'Product Tampering'
  category: 'Broken Access Control'
  description: 'Change the <code>href</code> of the link within the <a href="/#/search?q=OWASP SSL Advanced Forensic Tool (O-Saft)">OWASP SSL Advanced Forensic Tool (O-Saft)</a> product description into <i>https://owasp.slack.com</i>.'
  difficulty: 3
  hint: 'Look for one of the following: a) broken admin functionality, b) holes in RESTful API or c) possibility for SQL Injection.'
  hintUrl: 'https://bkimminich.gitbooks.io/pwning-owasp-juice-shop/content/part2/broken-access-control.html#change-the-href-of-the-link-within-the-o-saft-product-description'
  key: changeProductChallenge
-
  name: 'Vulnerable Library'
  category: 'Vulnerable Components'
  description: '<a href="/#/contact">Inform the shop</a> about a vulnerable library it is using. (Mention the exact library name and version in your comment)'
  difficulty: 4
  hint: 'Report one of two possible answers via the "Contact Us" form. Do not forget to submit the library''s version as well.'
  hintUrl: 'https://bkimminich.gitbooks.io/pwning-owasp-juice-shop/content/part2/vulnerable-components.html#inform-the-shop-about-a-vulnerable-library-it-is-using'
  key: knownVulnerableComponentChallenge
-
  name: 'Weird Crypto'
  category: 'Sensitive Data Exposure'
  description: '<a href="/#/contact">Inform the shop</a> about an algorithm or library it should definitely not use the way it does.'
  difficulty: 2
  hint: 'Report one of four possible answers via the "Contact Us" form.'
  hintUrl: 'https://bkimminich.gitbooks.io/pwning-owasp-juice-shop/content/part2/sensitive-data-exposure.html#inform-the-shop-about-an-algorithm-or-library-it-should-definitely-not-use-the-way-it-does'
  key: weirdCryptoChallenge
-
  name: 'Easter Egg Tier 1'
  category: 'Roll your own Security'
  description: 'Find the hidden <a href="http://en.wikipedia.org/wiki/Easter_egg_(media)" target="_blank">easter egg</a>.'
  difficulty: 4
  hint: 'If you solved one of the three file access challenges, you already know where to find the easter egg.'
  hintUrl: 'https://bkimminich.gitbooks.io/pwning-owasp-juice-shop/content/part2/roll-your-own-security.html#find-the-hidden-easter-egg'
  key: easterEggLevelOneChallenge
-
  name: 'Easter Egg Tier 2'
  category: 'Security through Obscurity'
  description: 'Apply some advanced cryptanalysis to find <i>the real</i> easter egg.'
  difficulty: 4
  hint: 'You might have to peel through several layers of tough-as-nails encryption for this challenge.'
  hintUrl: 'https://bkimminich.gitbooks.io/pwning-owasp-juice-shop/content/part2/security-through-obscurity.html#apply-some-advanced-cryptanalysis-to-find-the-real-easter-egg'
  key: easterEggLevelTwoChallenge
-
  name: 'Forged Coupon'
  category: 'Sensitive Data Exposure'
  description: 'Forge a coupon code that gives you a discount of at least 80%.'
  difficulty: 6
  hint: 'Try either a) a knowledgable brute force attack or b) reverse engineering or c) some research in the cloud.'
  hintUrl: 'https://bkimminich.gitbooks.io/pwning-owasp-juice-shop/content/part2/sensitive-data-exposure.html#forge-a-coupon-code-that-gives-you-a-discount-of-at-least-80'
  key: forgedCouponChallenge
-
  name: 'Upload Size'
  category: 'Improper Input Validation'
  description: 'Upload a file larger than 100 kB.'
  difficulty: 3
  hint: 'You can attach a small file to the "File Complaint" form. Investigate how this upload actually works.'
  hintUrl: 'https://bkimminich.gitbooks.io/pwning-owasp-juice-shop/content/part2/improper-input-validation.html#upload-a-file-larger-than-100-kb'
  key: uploadSizeChallenge
-
  name: 'Upload Type'
  category: 'Improper Input Validation'
  description: 'Upload a file that has no .pdf extension.'
  difficulty: 3
  hint: 'You can attach a PDF file to the "File Complaint" form. Investigate how this upload actually works.'
  hintUrl: 'https://bkimminich.gitbooks.io/pwning-owasp-juice-shop/content/part2/improper-input-validation.html#upload-a-file-that-has-no-pdf-extension'
  key: uploadTypeChallenge
-
  name: 'Arbitrary File Write'
  category: 'Vulnerable Components'
  description: 'Overwrite the <a href="/ftp/legal.md">Legal Information</a> file.'
  difficulty: 6
  hint: 'Look out for a tweet praising new functionality of the web shop.'
  hintUrl: 'https://bkimminich.gitbooks.io/pwning-owasp-juice-shop/content/part2/vulnerable-components.html#overwrite-the-legal-information-file'
  key: fileWriteChallenge
-
  name: 'Extra Language'
  category: 'Forgotten Content'
  description: 'Retrieve the language file that never made it into production.'
  difficulty: 5
  hint: 'Brute force is not the only option for this challenge, but a perfectly viable one.'
  hintUrl: 'https://bkimminich.gitbooks.io/pwning-owasp-juice-shop/content/part2/forgotten-content.html#retrieve-the-language-file-that-never-made-it-into-production'
  key: extraLanguageChallenge
-
  name: 'CAPTCHA Bypass Tier 1'
  category: 'Roll your own Security'
  description: 'Submit 10 or more customer feedbacks within 10 seconds.'
  difficulty: 3
  hint: 'After finding a CAPTCHA bypass, write a script that automates feedback submission. Or open many browser tabs and be really quick.'
  hintUrl: 'https://bkimminich.gitbooks.io/pwning-owasp-juice-shop/content/part2/roll-your-own-security.html#submit-10-or-more-customer-feedbacks-within-10-seconds'
  key: captchaBypassChallenge
-
  name: 'Zero Stars'
  category: 'Improper Input Validation'
  description: 'Give a devastating zero-star feedback to the store.'
  difficulty: 1
  hint: 'Before you invest time bypassing the API, you might want to play around with the UI a bit.'
  hintUrl: 'https://bkimminich.gitbooks.io/pwning-owasp-juice-shop/content/part2/improper-input-validation.html#give-a-devastating-zero-star-feedback-to-the-store'
  key: zeroStarsChallenge
-
  name: 'Imaginary Challenge'
  category: 'Sensitive Data Exposure'
  description: 'Solve challenge #999. Unfortunately, this challenge does not exist.'
  difficulty: 6
  hint: 'You need to trick the hacking progress persistence feature into thinking you solved challenge #999.'
  hintUrl: 'https://bkimminich.gitbooks.io/pwning-owasp-juice-shop/content/part2/sensitive-data-exposure.html#solve-challenge-999'
  key: continueCodeChallenge
-
  name: 'Login Bjoern'
  category: 'Broken Authentication'
  description: 'Log in with Bjoern''s Gmail account <i>without</i> previously changing his password, applying SQL Injection, or hacking his Google account.'
  difficulty: 4
  hint: 'The security flaw behind this challenge is 100% Juice Shop''s fault and 0% Google''s.'
  hintUrl: 'https://bkimminich.gitbooks.io/pwning-owasp-juice-shop/content/part2/broken-authentication.html#log-in-with-bjoerns-gmail-account'
  key: oauthUserPasswordChallenge
-
  name: 'Login CISO'
  category: 'Broken Authentication'
  description: 'Exploit OAuth 2.0 to log in with the Chief Information Security Officer''s user account.'
  difficulty: 5
  hint: 'Don''t try to beat Google''s OAuth 2.0 service. Rather investigate implementation flaws on Juice Shop''s end.'
  hintUrl: 'https://bkimminich.gitbooks.io/pwning-owasp-juice-shop/content/part2/broken-authentication.html#exploit-oauth-20-to-log-in-with-the-cisos-user-account'
  key: loginCisoChallenge
-
  name: 'Login Support Team'
  category: 'Security Misconfiguration'
  description: 'Log in with the support team''s original user credentials without applying SQL Injection or any other bypass.'
  difficulty: 6
  hint: 'The underlying flaw of this challenge is a lot more human error than technical weakness.'
  hintUrl: 'https://bkimminich.gitbooks.io/pwning-owasp-juice-shop/content/part2/security-misconfiguration.html#log-in-with-the-support-teams-original-user-credentials'
  key: loginSupportChallenge
-
  name: 'Login MC SafeSearch'
  category: 'Sensitive Data Exposure'
  description: 'Log in with MC SafeSearch''s original user credentials without applying SQL Injection or any other bypass.'
  difficulty: 2
  hint: 'You should listen to MC''s hit song "Protect Ya Passwordz".'
  hintUrl: 'https://bkimminich.gitbooks.io/pwning-owasp-juice-shop/content/part2/sensitive-data-exposure.html#log-in-with-mc-safesearchs-original-user-credentials'
  key: loginRapperChallenge
-
  name: 'Premium Paywall'
  category: 'Sensitive Data Exposure'
  description: '<i class="far fa-gem"></i><i class="far fa-gem"></i><i class="far fa-gem"></i><i class="far fa-gem"></i><i class="far fa-gem"></i><!--IvLuRfBJYlmStf9XfL6ckJFngyd9LfV1JaaN/KRTPQPidTuJ7FR+D/nkWJUF+0xUF07CeCeqYfxq+OJVVa0gNbqgYkUNvn//UbE7e95C+6e+7GtdpqJ8mqm4WcPvUGIUxmGLTTAC2+G9UuFCD1DUjg==--> <a href="/redirect?to=https://blockchain.info/address/1AbKfgvw9psQ41NbLi8kufDQTezwG8DRZm" target="_blank"><i class="fab fa-btc fa-sm"></i> Unlock Premium Challenge</a> to access exclusive content.'
  difficulty: 6
  hint: 'You do not have to pay anything to unlock this challenge! Nonetheless, donations are very much appreciated.'
  hintUrl: 'https://bkimminich.gitbooks.io/pwning-owasp-juice-shop/content/part2/sensitive-data-exposure.html#unlock-premium-challenge-to-access-exclusive-content'
  key: premiumPaywallChallenge
-
  name: 'Reset Jim''s Password'
  category: 'Broken Authentication'
  description: 'Reset Jim''s password via the <a href="/#/forgot-password">Forgot Password</a> mechanism with <i>the original answer</i> to his security question.'
  difficulty: 3
  hint: 'It''s hard for celebrities to pick a security question from a hard-coded list where the answer is not publicly exposed.'
  hintUrl: 'https://bkimminich.gitbooks.io/pwning-owasp-juice-shop/content/part2/broken-authentication.html#reset-jims-password-via-the-forgot-password-mechanism'
  key: resetPasswordJimChallenge
-
  name: 'Reset Bender''s Password'
  category: 'Broken Authentication'
  description: 'Reset Bender''s password via the <a href="/#/forgot-password">Forgot Password</a> mechanism with <i>the original answer</i> to his security question.'
  difficulty: 4
  hint: 'Not as trivial as Jim''s but still not too difficult with some "Futurama" background knowledge.'
  hintUrl: 'https://bkimminich.gitbooks.io/pwning-owasp-juice-shop/content/part2/broken-authentication.html#reset-benders-password-via-the-forgot-password-mechanism'
  key: resetPasswordBenderChallenge
-
  name: 'Reset Morty''s Password'
  category: 'Security Misconfiguration'
  description: 'Reset Morty''s password via the <a href="/#/forgot-password">Forgot Password</a> mechanism with <i>his obfuscated answer</i> to his security question.'
  difficulty: 5
  hint: 'Find a way to bypass the rate limiting and brute force the obfuscated answer to Morty''s security question.'
  hintUrl: 'https://bkimminich.gitbooks.io/pwning-owasp-juice-shop/content/part2/security-misconfiguration.html#reset-mortys-password-via-the-forgot-password-mechanism'
  key: resetPasswordMortyChallenge
-
  name: 'Reset Bjoern''s Password Tier 2'
  category: 'Broken Authentication'
  description: 'Reset the password of Bjoern''s internal account via the <a href="/#/forgot-password">Forgot Password</a> mechanism with <i>the original answer</i> to his security question.'
  difficulty: 5
  hint: 'Nothing a little bit of Facebook stalking couldn''t reveal. Might involve a historical twist.'
  hintUrl: 'https://bkimminich.gitbooks.io/pwning-owasp-juice-shop/content/part2/broken-authentication.html#reset-the-password-of-bjoerns-internal-account-via-the-forgot-password-mechanism'
  key: resetPasswordBjoernChallenge
-
  name: 'NoSQL Injection Tier 1'
  category: 'Injection'
  description: 'Let the server sleep for some time. (It has done more than enough hard work for you)'
  difficulty: 4
  hint: 'This challenge is essentially a stripped-down Denial of Service (DoS) attack.'
  hintUrl: 'https://bkimminich.gitbooks.io/pwning-owasp-juice-shop/content/part2/injection.html#let-the-server-sleep-for-some-time'
  key: noSqlCommandChallenge
-
  name: 'NoSQL Injection Tier 2'
  category: 'Injection'
  description: 'Update multiple product reviews at the same time.'
  difficulty: 4
  hint: 'Take a close look on how the equivalent of UPDATE-statements in MongoDB work.'
  hintUrl: 'https://bkimminich.gitbooks.io/pwning-owasp-juice-shop/content/part2/injection.html#update-multiple-product-reviews-at-the-same-time'
  key: noSqlReviewsChallenge
-
  name: 'NoSQL Injection Tier 3'
  category: 'Injection'
  description: 'All your orders are belong to us!'
  difficulty: 5
  hint: 'Take a close look on how the $where query operator works in MongoDB.'
  hintUrl: 'https://bkimminich.gitbooks.io/pwning-owasp-juice-shop/content/part2/injection.html#all-your-orders-are-belong-to-us'
  key: noSqlOrdersChallenge
-
  name: 'Retrieve Blueprint'
  category: 'Forgotten Content'
  description: 'Deprive the shop of earnings by downloading the blueprint for one of its products.'
  difficulty: 5
  hint: 'The product you might want to give a closer look is the OWASP Juice Shop Logo (3D-printed).'
  hintUrl: 'https://bkimminich.gitbooks.io/pwning-owasp-juice-shop/content/part2/forgotten-content.html#deprive-the-shop-of-earnings-by-downloading-the-blueprint-for-one-of-its-products'
  key: retrieveBlueprintChallenge
-
  name: 'Typosquatting Tier 1'
  category: 'Vulnerable Components'
  description: '<a href="/#/contact">Inform the shop</a> about a <i>typosquatting</i> trick it has become victim of. (Mention the exact name of the culprit)'
  difficulty: 4
  hint: 'This challenge has nothing to do with URLs or domains. Investigate the forgotten developer''s backup file instead.'
  hintUrl: 'https://bkimminich.gitbooks.io/pwning-owasp-juice-shop/content/part2/vulnerable-components.html#inform-the-shop-about-a-typosquatting-trick-it-has-become-victim-of'
  key: typosquattingNpmChallenge
-
  name: 'Typosquatting Tier 2'
  category: 'Vulnerable Components'
  description: '<a href="/#/contact">Inform the shop</a> about a more sneaky instance of <i>typosquatting</i> it fell for. (Mention the exact name of the culprit)'
  difficulty: 5
  hint: 'This challenge has nothing to do with URLs or domains. There is no conveniently misplaced file helping you with this one. Or is there?'
  hintUrl: 'https://bkimminich.gitbooks.io/pwning-owasp-juice-shop/content/part2/vulnerable-components.html#inform-the-shop-about-a-more-sneaky-instance-of-typosquatting-it-fell-for'
  key: typosquattingAngularChallenge
-
  name: 'JWT Issues Tier 1'
  category: 'Vulnerable Components'
  description: 'Forge an essentially unsigned JWT token that impersonates the (non-existing) user <i>jwtn3d@juice-sh.op</i>.'
  difficulty: 5
  hint: 'This challenge exploits a weird option that is supported when signing tokens with JWT.'
  hintUrl: 'https://bkimminich.gitbooks.io/pwning-owasp-juice-shop/content/part2/vulnerable-components.html#forge-an-essentially-unsigned-jwt-token'
  key: jwtTier1Challenge
-
  name: 'JWT Issues Tier 2'
  category: 'Vulnerable Components'
  description: 'Forge an almost properly RSA-signed JWT token that impersonates the (non-existing) user <i>rsa_lord@juice-sh.op</i>.'
  difficulty: 6
  hint: 'This challenge is explicitly not about acquiring the RSA private key used for JWT signing.'
  hintUrl: 'https://bkimminich.gitbooks.io/pwning-owasp-juice-shop/content/part2/vulnerable-components.html#forge-an-almost-properly-rsa-signed-jwt-token'
  key: jwtTier2Challenge
-
  name: 'Misplaced Signature File'
  category: 'Roll your own Security'
  description: 'Access a misplaced <a href="https://github.com/Neo23x0/sigma">SIEM signature</a> file.'
  difficulty: 4
  hint: 'You need to trick a security mechanism into thinking that the file you want has a valid file type.'
  hintUrl: 'https://bkimminich.gitbooks.io/pwning-owasp-juice-shop/content/part2/roll-your-own-security.html#access-a-misplaced-siem-signature-file'
  key: misplacedSignatureFileChallenge
-
  name: 'Deprecated Interface'
  category: 'Forgotten Content'
  description: 'Use a deprecated B2B interface that was not properly shut down.'
  difficulty: 2
  hint: 'The developers who disabled the interface think they could go invisible by just closing their eyes.'
  hintUrl: 'https://bkimminich.gitbooks.io/pwning-owasp-juice-shop/content/part2/forgotten-content.html#use-a-deprecated-b2b-interface-that-was-not-properly-shut-down'
  key: deprecatedInterfaceChallenge
-
  name: 'XXE Tier 1'
  category: 'XXE'
  description: 'Retrieve the content of <code>C:\Windows\system.ini</code> or <code>/etc/passwd</code> from the server.'
  difficulty: 3
  hint: 'The leverage point for this challenge is the deprecated B2B interface.'
  hintUrl: 'https://bkimminich.gitbooks.io/pwning-owasp-juice-shop/content/part2/xxe.html#retrieve-the-content-of-cwindowssystemini-or-etcpasswd-from-the-server'
  key: xxeFileDisclosureChallenge
  disabledEnv:
  - Docker
  - Heroku
-
  name: 'XXE Tier 2'
  category: 'XXE'
  description: 'Give the server something to chew on for quite a while.'
  difficulty: 5
  hint: 'It is not as easy as sending a large amount of data directly to the deprecated B2B interface.'
  hintUrl: 'https://bkimminich.gitbooks.io/pwning-owasp-juice-shop/content/part2/xxe.html#give-the-server-something-to-chew-on-for-quite-a-while'
  key: xxeDosChallenge
  disabledEnv:
  - Docker
  - Heroku
-
  name: 'RCE Tier 1'
  category: 'Insecure Deserialization'
  description: 'Perform a Remote Code Execution that would keep a less hardened application busy <em>forever</em>.'
  difficulty: 5
  hint: 'The feature you need to exploit for this challenge is not directly advertised anywhere.'
  hintUrl: 'https://bkimminich.gitbooks.io/pwning-owasp-juice-shop/content/part2/insecure-deserialization.html#perform-a-remote-code-execution-that-would-keep-a-less-hardened-application-busy-forever'
  key: rceChallenge
-
  name: 'RCE Tier 2'
  category: 'Insecure Deserialization'
  description: 'Perform a Remote Code Execution that occupies the server for a while without using infinite loops.'
  difficulty: 6
  hint: 'Your attack payload must not trigger the protection against too many iterations.'
  hintUrl: 'https://bkimminich.gitbooks.io/pwning-owasp-juice-shop/content/part2/insecure-deserialization.html#perform-a-remote-code-execution-that-occupies-the-server-for-a-while-without-using-infinite-loops'
  key: rceOccupyChallenge
-
  name: 'Blockchain Tier 1'
  category: 'Security through Obscurity'
  description: 'Learn about the Token Sale before its official announcement.'
  difficulty: 5
  hint: 'The developers truly believe in "Security through Obscurity" over actual access restrictions.'
  hintUrl: 'https://bkimminich.gitbooks.io/pwning-owasp-juice-shop/content/part2/security-through-obscurity.html#learn-about-the-token-sale-before-its-official-announcement'
  key: tokenSaleChallenge
-
  name: 'Security Policy'
  category: 'Roll your own Security'
  description: 'Behave like any "white-hat" should.'
  difficulty: 2
  hint: 'Undoubtably you want to read our security policy before conducting any research on our application.'
  hintUrl: 'https://bkimminich.gitbooks.io/pwning-owasp-juice-shop/content/part2/roll-your-own-security.html#behave-like-any-white-hat-should'
  key: securityPolicyChallenge
-
  name: 'Steganography Tier 1'
  category: 'Security through Obscurity'
  description: '<a href="/#/contact">Rat out</a> a notorious character hiding in plain sight in the shop. (Mention the exact name of the character)'
  difficulty: 4
  hint: 'No matter how good your eyes are, you will need tool assistance for this challenge.'
  hintUrl: 'https://bkimminich.gitbooks.io/pwning-owasp-juice-shop/content/part2/security-through-obscurity.html#rat-out-a-notorious-character-hiding-in-plain-sight-in-the-shop'
  key: hiddenImageChallenge
-
  name: 'Supply Chain Attack'
  category: 'Broken Authentication'
  description: '<a href="/#/contact">Inform the development team</a> about a danger to some of <em>their</em> credentials. (Send them the URL of the <em>original report</em> or the CVE of this vulnerability)'
  difficulty: 5
  hint: 'This vulnerability will not affect any customer of the shop. It is aimed exclusively at its developers.'
  hintUrl: 'https://bkimminich.gitbooks.io/pwning-owasp-juice-shop/content/part2/broken-authentication.html#inform-the-development-team-about-a-danger-to-some-of-their-credentials'
  key: supplyChainAttackChallenge
-
  name: 'Christmas Special'
  category: 'Injection'
  description: 'Order the Christmas special offer of 2014.'
  difficulty: 4
  hint: 'Find out how the application handles unavailable products and try to find a loophole.'
  hintUrl: 'https://bkimminich.gitbooks.io/pwning-owasp-juice-shop/content/part2/injection.html#order-the-christmas-special-offer-of-2014'
  key: christmasSpecialChallenge
-
  name: 'User Credentials'
  category: 'Injection'
  description: 'Retrieve a list of all user credentials via SQL Injection'
  difficulty: 4
  hint: 'Craft a UNION SELECT attack string against an endpoint that offers an unnecessary way to filter data.'
  hintUrl: 'https://bkimminich.gitbooks.io/pwning-owasp-juice-shop/content/part2/injection.html#retrieve-a-list-of-all-user-credentials-via-sql-injection'
  key: unionSqlInjectionChallenge
-
  name: 'Admin Registration'
  category: 'Improper Input Validation'
  description: 'Get registered as admin user.'
  difficulty: 3
  hint: 'Assign the unassignable.'
  hintUrl: 'https://bkimminich.gitbooks.io/pwning-owasp-juice-shop/content/part2/improper-input-validation.html#get-registered-as-admin-user'
  key: registerAdminChallenge
-
  name: 'XSS Tier 0'
  category: 'XSS'
  description: 'Perform a <i>reflected</i> XSS attack with <code>&lt;iframe src="javascript:alert(`xss`)"&gt;</code>.'
  difficulty: 1
  hint: 'Look for an input field where its content appears in the response HTML when its form is submitted.'
  hintUrl: 'https://bkimminich.gitbooks.io/pwning-owasp-juice-shop/content/part2/xss.html#perform-a-reflected-xss-attack'
  key: reflectedXssChallenge
-
  name: 'XSS Tier 1'
  category: 'XSS'
  description: 'Perform a <i>DOM</i> XSS attack with <code>&lt;iframe src="javascript:alert(`xss`)"&gt;</code>.'
  difficulty: 1
  hint: 'Look for an input field where its content appears in the HTML when its form is submitted.'
  hintUrl: 'https://bkimminich.gitbooks.io/pwning-owasp-juice-shop/content/part2/xss.html#perform-a-reflected-xss-attack'
  key: localXssChallenge
-
  name: 'XSS Tier 2'
  category: 'XSS'
  description: 'Perform a <i>persisted</i> XSS attack with <code>&lt;iframe src="javascript:alert(`xss`)"&gt;</code> bypassing a <i>client-side</i> security mechanism.'
  difficulty: 3
  hint: 'Only some input fields validate their input. Even less of these are persisted in a way where their content is shown on another screen.'
  hintUrl: 'https://bkimminich.gitbooks.io/pwning-owasp-juice-shop/content/part2/xss.html#perform-a-persisted-xss-attack-bypassing-a-client-side-security-mechanism'
  key: persistedXssChallengeUser
-
  name: 'XSS Tier 3'
  category: 'XSS'
  description: 'Perform a <i>persisted</i> XSS attack with <code>&lt;iframe src="javascript:alert(`xss`)"&gt;</code> without using the frontend application at all.'
  difficulty: 3
  hint: 'You need to work with the server-side API directly. Try different HTTP verbs on different entities exposed through the API.'
  hintUrl: 'https://bkimminich.gitbooks.io/pwning-owasp-juice-shop/content/part2/xss.html#perform-a-persisted-xss-attack-without-using-the-frontend-application-at-all'
  key: restfulXssChallenge
-
  name: 'XSS Tier 4'
  category: 'XSS'
  description: 'Perform a <i>persisted</i> XSS attack with <code>&lt;iframe src="javascript:alert(`xss`)"&gt;</code> bypassing a <i>server-side</i> security mechanism.'
  difficulty: 4
  hint: 'The "Comment" field in the "Contact Us" screen is where you want to put your focus on.'
  hintUrl: 'https://bkimminich.gitbooks.io/pwning-owasp-juice-shop/content/part2/xss.html#perform-a-persisted-xss-attack-bypassing-a-server-side-security-mechanism'
  key: persistedXssChallengeFeedback
-
  name: 'CSRF'
  category: 'Broken Authentication'
  description: 'Change Bender''s password into <i>slurmCl4ssic</i> without using SQL Injection or Forgot Password.'
  difficulty: 5
  hint: 'The fact that the name of this challenge is "CSRF" is already a huge hint.'
  hintUrl: 'https://bkimminich.gitbooks.io/pwning-owasp-juice-shop/content/part2/broken-authentication.html#change-benders-password-into-slurmcl4ssic-without-using-sql-injection-or-forgot-password'
  key: csrfChallenge
-
  name: 'XSS Tier 5'
  category: 'XSS'
  description: 'Perform a <i>persisted</i> XSS attack with <code>&lt;iframe src="javascript:alert(`xss`)"&gt;</code> through an HTTP header.'
  difficulty: 4
  hint: 'Finding a piece of displayed information that could originate from an HTTP header is the part of this challenge.'
  hintUrl: 'https://bkimminich.gitbooks.io/pwning-owasp-juice-shop/content/part2/xss.html#perform-a-persisted-xss-attack-through-an-http-header'
  key: httpHeaderXssChallenge
-
  name: 'Multiple Likes'
  category: 'Race Condition'
  description: 'Like any review at least three times as the same user.'
  difficulty: 6
  hint: 'Punctuality is the politeness of kings.'
  hintUrl: 'https://bkimminich.gitbooks.io/pwning-owasp-juice-shop/content/part2/race-condition.html#like-any-review-at-least-three-times-as-the-same-user'
  key: timingAttackChallenge
-
  name: 'SSTi'
  category: 'Injection'
  description: 'Infect the server with juicy malware by abusing arbitrary command execution.'
  difficulty: 6
  hint: 'The search for a personal identity is the life of a man.'
  hintUrl: 'https://bkimminich.gitbooks.io/pwning-owasp-juice-shop/content/part2/injection.html#infect-the-server-with-malware-by-abusing-arbitrary-command-execution'
  key: sstiChallenge
  disabledEnv:
  - Docker
  - Heroku
-
  name: 'SSRF'
  category: 'Broken Access Control'
  description: 'Request a hidden resource on server through server.'
  difficulty: 6
  hint: 'Reverse the Bad and it gets Good again.'
  hintUrl: 'https://bkimminich.gitbooks.io/pwning-owasp-juice-shop/content/part2/broken-access-control.html#request-a-hidden-resource-on-server-through-server'
  key: ssrfChallenge
-
  name: 'Login Amy'
  category: 'Sensitive Data Exposure'
  description: 'Log in with Amy''s original user credentials. (This could take 93.83 billion trillion trillion centuries to brute force, but luckily she did not read the "One Important Final Note")'
  difficulty: 3
  hint: 'This challenge will make you go after a needle in a haystack.'
  hintUrl: 'https://bkimminich.gitbooks.io/pwning-owasp-juice-shop/content/part2/sensitive-data-exposure.html#log-in-with-amys-original-user-credentials'
  key: loginAmyChallenge
-
  name: 'XSS Tier 1.5'
  category: 'XSS'
  description: 'Perform an XSS attack with <code>&lt;script&gt;alert(`xss`)&lt;/script&gt;</code> on a legacy page within the application.'
  difficulty: 2
  hint: 'What is even "better" than homegrown validation based on a RegEx? Homegrown sanitization based on a RegEx!'
  hintUrl: 'https://bkimminich.gitbooks.io/pwning-owasp-juice-shop/content/part2/xss.html#perform-an-xss-attack-on-a-legacy-page-within-the-application'
  key: usernameXssChallenge
-  
  name: 'Reset Bjoern''s Password Tier 1'
  category: 'Broken Authentication'
  description: 'Reset the password of Bjoern''s OWASP account via the <a href="/#/forgot-password">Forgot Password</a> mechanism with <i>the original answer</i> to his security question.'
  difficulty: 3
  hint: 'He might have spoilered it on at least one occasion where a camera was running. Maybe elsewhere as well.'
  hintUrl: 'https://bkimminich.gitbooks.io/pwning-owasp-juice-shop/content/part2/broken-authentication.html#reset-the-password-of-bjoerns-owasp-account-via-the-forgot-password-mechanism'
  key: resetPasswordBjoernOwaspChallenge
-
  name: 'Access Log'
  category: 'Sensitive Data Exposure'
  description: 'Gain access to any access log file of the server.'
  difficulty: 4
  hint: 'Who would want a server access log to be accessible through a web application?'
  hintUrl: 'https://bkimminich.gitbooks.io/pwning-owasp-juice-shop/content/part2/sensitive-data-exposure.html#gain-access-to-any-access-log-file-of-the-server'
  key: accessLogDisclosureChallenge
-
  name: 'DLP Failure Tier 1'
  category: 'Sensitive Data Exposure'
  description: 'Identify an unsafe product that was removed from the shop and <a href="/#/contact">inform the shop</a> which ingredients are dangerous.'
  difficulty: 4
  hint: 'Your own SQLi and someone else''s Ctrl-V will be your accomplices in this challenge!'
  hintUrl: 'https://bkimminich.gitbooks.io/pwning-owasp-juice-shop/content/part2/sensitive-data-exposure.html#identify-an-unsafe-product-that-was-removed-from-the-shop-and-inform-the-shop-which-ingredients-are-dangerous'
  key: dlpPastebinDataLeakChallenge 
-
  name: 'DLP Failure Tier 2'
  category: 'Sensitive Data Exposure'
  description: 'Dumpster dive the Internet for a leaked password and log in to the original user account it belongs to. (Creating a new account with the same password does not qualify as a solution.)'
  difficulty: 5
  hint: 'Once you have it, a technique called "Password Spraying" might prove useful.'
  hintUrl: 'https://bkimminich.gitbooks.io/pwning-owasp-juice-shop/content/part2/sensitive-data-exposure.html#dumpster-dive-the-internet-for-a-leaked-password-and-log-in-to-the-original-user-account-it-belongs-to'
  key: dlpPasswordSprayingChallenge
-
  name: 'Lost in Recycling'
  category: 'Injection'
  description: 'Find an old <a href="/#/recycle">Recycle request</a> and <a href="/#/contact">inform the shop</a> about its unusual address. (Mention the entire delivery or pickup address in your comment)'
  difficulty: 4
  hint: 'Although we really like environmentalists, please do not spam us with too many requests at a time. We are not that keen on doing another DB cleanup any time soon!'
  hintUrl: 'https://bkimminich.gitbooks.io/pwning-owasp-juice-shop/content/part2/injection.html#find-an-old-recycle-request-and-inform-the-shop-about-its-unusual-address'
  key: recyclesMissingItemChallenge
-
  name: 'Two Factor Authentication'
  category: 'Broken Authentication'
  description: 'Solve the 2FA challenge for user "wurstbrot". (Disabling, bypassing or overwriting his 2FA settings does not count as a solution)'
  difficulty: 5
  hint: 'The 2FA implementation requires to store a secret for every user. You will need to find a way to access this secret in order to solve this challenge.'
  hintUrl: 'https://bkimminich.gitbooks.io/pwning-owasp-juice-shop/content/part2/broken-authentication.html#solve-the-2fa-challenge-for-user-wurstbrot'
<<<<<<< HEAD
  key: twoFactorAuthUnsafeSecretStorage
-
  name: 'Women''s Day Discount'
  category: 'Broken Access Control'
  description: 'Avail the occasional discount by using the coupon code.'
  difficulty: 1
  hint: 'Once coupon code is obtained, manipulating the browser time might prove to be useful.'
  hintUrl: ''
  key: manipulateClockChallenge
=======
  key: twoFactorAuthUnsafeSecretStorageChallenge
-
  name: 'Privacy Policy Tier 1'
  category: 'Roll your own Security'
  description: 'Read our privacy policy.'
  difficulty: 1
  hint: 'We won''t even ask you to confirm that you did. Just read it. Please. Pretty please.'
  hintUrl: 'https://bkimminich.gitbooks.io/pwning-owasp-juice-shop/content/part2/roll-your-own-security.html#read-our-privacy-policy'
  key: privacyPolicyChallenge
-
  name: 'Privacy Policy Tier 2'
  category: 'Security through Obscurity'
  description: 'Prove that you actually read our privacy policy.'
  difficulty: 3
  hint: 'Now we do ask you to confirm that you read it carefully.'
  hintUrl: 'https://bkimminich.gitbooks.io/pwning-owasp-juice-shop/content/part2/security-through-obscurity.html#prove-that-you-actually-read-our-privacy-policy'
  key: privacyPolicyProofChallenge
>>>>>>> d81a0e1f

<|MERGE_RESOLUTION|>--- conflicted
+++ resolved
@@ -646,18 +646,15 @@
   difficulty: 5
   hint: 'The 2FA implementation requires to store a secret for every user. You will need to find a way to access this secret in order to solve this challenge.'
   hintUrl: 'https://bkimminich.gitbooks.io/pwning-owasp-juice-shop/content/part2/broken-authentication.html#solve-the-2fa-challenge-for-user-wurstbrot'
-<<<<<<< HEAD
-  key: twoFactorAuthUnsafeSecretStorage
--
-  name: 'Women''s Day Discount'
-  category: 'Broken Access Control'
-  description: 'Avail the occasional discount by using the coupon code.'
-  difficulty: 1
-  hint: 'Once coupon code is obtained, manipulating the browser time might prove to be useful.'
-  hintUrl: ''
+  key: twoFactorAuthUnsafeSecretStorageChallenge
+-
+  name: 'Outdated Coupon'
+  category: 'Broken Access Control'
+  description: 'Apply an expired campaign coupon to your next order.'
+  difficulty: 4
+  hint: 'Finding our campaign coupon online or in the application itself is the first step to solve this challenge.'
+  hintUrl: 'https://bkimminich.gitbooks.io/pwning-owasp-juice-shop/content/part2/broken-access-control.html#apply-an-expired-campaign-coupon-to-your-next-order'
   key: manipulateClockChallenge
-=======
-  key: twoFactorAuthUnsafeSecretStorageChallenge
 -
   name: 'Privacy Policy Tier 1'
   category: 'Roll your own Security'
@@ -673,6 +670,4 @@
   difficulty: 3
   hint: 'Now we do ask you to confirm that you read it carefully.'
   hintUrl: 'https://bkimminich.gitbooks.io/pwning-owasp-juice-shop/content/part2/security-through-obscurity.html#prove-that-you-actually-read-our-privacy-policy'
-  key: privacyPolicyProofChallenge
->>>>>>> d81a0e1f
-
+  key: privacyPolicyProofChallenge
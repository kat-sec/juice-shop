/* jslint node: true */
const models = require('../models/index')
const datacache = require('./datacache')
const config = require('config')
const utils = require('../lib/utils')
const mongodb = require('./mongodb')
const insecurity = require('../lib/insecurity')

const fs = require('fs')
const path = require('path')
const util = require('util')
const { safeLoad } = require('js-yaml')

const readFile = util.promisify(fs.readFile)

function loadStaticData (file) {
  const filePath = path.resolve('./data/static/' + file + '.yml')
  return readFile(filePath, 'utf8')
    .then(safeLoad)
    .catch(() => console.error('Could not open file: "' + filePath + '"'))
}

module.exports = async () => {
  const creators = [
    createSecurityQuestions,
    createUsers,
    createChallenges,
    createRandomFakeUsers,
    createProducts,
    createBaskets,
    createBasketItems,
    createAnonymousFeedback,
    createComplaints,
    createRecycles,
    createOrders
  ]

  for (const creator of creators) {
    await creator()
  }
}

async function createChallenges () {
  const showHints = config.get('application.showChallengeHints')

  const challenges = await loadStaticData('challenges')

  await Promise.all(
    challenges.map(async ({ name, category, description, difficulty, hint, hintUrl, key, disabledEnv }) => {
      let effectiveDisabledEnv = utils.determineDisabledContainerEnv(disabledEnv)
      try {
        const challenge = await models.Challenge.create({
          key,
          name,
          category,
          description: effectiveDisabledEnv ? (description + ' <em>(This challenge is <strong>' + (config.get('challenges.safetyOverride') ? 'potentially harmful' : 'not available') + '</strong> on ' + effectiveDisabledEnv + '!)</em>') : description,
          difficulty,
          solved: false,
          hint: showHints ? hint : null,
          hintUrl: showHints ? hintUrl : null,
          disabledEnv: config.get('challenges.safetyOverride') ? null : effectiveDisabledEnv
        })
        datacache.challenges[key] = challenge
      } catch (err) {
        console.error(`Could not insert Challenge ${name}`)
        console.error(err)
      }
    })
  )
}

async function createUsers() {
  const users = await loadStaticData('users')

  await Promise.all(
<<<<<<< HEAD
    users.map(async ({ email, password, customDomain, key, isAdmin, profileImage, totp_secret = '' }) => {
=======
    users.map(async ({ email, password, customDomain, key, isAdmin, profileImage, securityQuestion, feedback }) => {
>>>>>>> fb10b167
      try {
        const completeEmail = customDomain ? email : `${email}@${config.get('application.domain')}`
        const user = await models.User.create({
          email: completeEmail,
          password,
          isAdmin,
          profileImage: profileImage || 'default.svg',
          totp_secret
        })
        datacache.users[key] = user
        if (securityQuestion) await createSecurityAnswer(user.id, securityQuestion.id, securityQuestion.answer)
        if (feedback) await createFeedback(user.id, feedback.comment, feedback.rating)
      } catch (err) {
<<<<<<< HEAD
        console.error(`Could not insert User ${email}`)
=======
        console.error(`Could not insert User ${key}`)
>>>>>>> fb10b167
        console.error(err)
      }
    })
  )
}

function createRandomFakeUsers() {
  function getGeneratedRandomFakeUserEmail() {
    const randomDomain = makeRandomString(4).toLowerCase() + '.' + makeRandomString(2).toLowerCase()
    return makeRandomString(5).toLowerCase() + '@' + randomDomain
  }

  function makeRandomString(length) {
    let text = ''
    const possible = 'ABCDEFGHIJKLMNOPQRSTUVWXYZabcdefghijklmnopqrstuvwxyz0123456789'

    for (let i = 0; i < length; i++) { text += possible.charAt(Math.floor(Math.random() * possible.length)) }

    return text
  }

  return Promise.all(new Array(config.get('application.numberOfRandomFakeUsers')).fill(0).map(
    () => models.User.create({
      email: getGeneratedRandomFakeUserEmail(),
      password: makeRandomString(5)
    })
  ))
}

function createProducts () {
  const products = config.get('products').map((product) => {
    // set default price values
    product.price = product.price || Math.floor(Math.random())
    product.description = product.description || 'Lorem ipsum dolor sit amet, consectetuer adipiscing elit.'

    // set default image values
    product.image = product.image || 'undefined.png'
    if (utils.startsWith(product.image, 'http')) {
      const imageUrl = product.image
      product.image = decodeURIComponent(product.image.substring(product.image.lastIndexOf('/') + 1))
      utils.downloadToFile(imageUrl, 'frontend/dist/frontend/assets/public/images/products/' + product.image)
    }

    // set deleted at values if configured
    if (product.deletedDate) {
      product.deletedAt = product.deletedDate
      delete product.deletedDate
    }

    return product
  })

  // add Challenge specific information
  const chrismasChallengeProduct = products.find(({ useForChristmasSpecialChallenge }) => useForChristmasSpecialChallenge)
  const pastebinLeakChallengeProduct = products.find(({ keywordsForPastebinDataLeakChallenge }) => keywordsForPastebinDataLeakChallenge)
  const tamperingChallengeProduct = products.find(({ urlForProductTamperingChallenge }) => urlForProductTamperingChallenge)
  const blueprintRetrivalChallengeProduct = products.find(({ fileForRetrieveBlueprintChallenge }) => fileForRetrieveBlueprintChallenge)

  chrismasChallengeProduct.description += ' (Seasonal special offer! Limited availability!)'
  chrismasChallengeProduct.deletedAt = '2014-12-27 00:00:00.000 +00:00'
  tamperingChallengeProduct.description += ' <a href="' + tamperingChallengeProduct.urlForProductTamperingChallenge + '" target="_blank">More...</a>'
  tamperingChallengeProduct.deletedAt = null
  pastebinLeakChallengeProduct.description += ' (This product is unsafe! We plan to remove it from the stock!)'
  pastebinLeakChallengeProduct.deletedAt = '2019-02-1 00:00:00.000 +00:00'

  let blueprint = blueprintRetrivalChallengeProduct.fileForRetrieveBlueprintChallenge
  if (utils.startsWith(blueprint, 'http')) {
    const blueprintUrl = blueprint
    blueprint = decodeURIComponent(blueprint.substring(blueprint.lastIndexOf('/') + 1))
    utils.downloadToFile(blueprintUrl, 'frontend/dist/frontend/assets/public/images/products/' + blueprint)
  }
  datacache.retrieveBlueprintChallengeFile = blueprint // TODO Do not cache separately but load from config where needed (same as keywordsForPastebinDataLeakChallenge)

  return Promise.all(
    products.map(
      ({ reviews = [], useForChristmasSpecialChallenge = false, urlForProductTamperingChallenge = false, ...product }) =>
        models.Product.create(product).catch(
          (err) => {
            console.error(`Could not insert Product ${product.name}`)
            console.error(err)
          }
        ).then((persistedProduct) => {
          if (useForChristmasSpecialChallenge) { datacache.products.christmasSpecial = persistedProduct }
          if (urlForProductTamperingChallenge) { datacache.products.osaft = persistedProduct }
          return persistedProduct
        })
          .then(({ id }) =>
            Promise.all(
              reviews.map(({ text, author }) =>
                mongodb.reviews.insert({
                  message: text,
                  author: `${author}@${config.get('application.domain')}`,
                  product: id,
                  likesCount: 0,
                  likedBy: []
                }).catch((err) => {
                  console.error(`Could not insert Product Review ${text}`)
                  console.error(err)
                })
              )
            )
          )
    )
  )
}

function createBaskets () {
  const baskets = [
    { UserId: 1 },
    { UserId: 2 },
    { UserId: 3 }
  ]

  return Promise.all(
    baskets.map(basket => {
      models.Basket.create(basket).catch((err) => {
        console.error(`Could not insert Basket for UserId ${basket.UserId}`)
        console.error(err)
      })
    })
  )
}

function createBasketItems () {
  const basketItems = [
    {
      BasketId: 1,
      ProductId: 1,
      quantity: 2
    },
    {
      BasketId: 1,
      ProductId: 2,
      quantity: 3
    },
    {
      BasketId: 1,
      ProductId: 3,
      quantity: 1
    },
    {
      BasketId: 2,
      ProductId: 4,
      quantity: 2
    },
    {
      BasketId: 3,
      ProductId: 5,
      quantity: 1
    }
  ]

  return Promise.all(
    basketItems.map(basketItem => {
      models.BasketItem.create(basketItem).catch((err) => {
        console.error(`Could not insert BasketItem for BasketId ${basketItem.BasketId}`)
        console.error(err)
      })
    })
  )
}

function createAnonymousFeedback () {
  const feedbacks = [
    {
      comment: 'Incompetent customer support! Can\'t even upload photo of broken purchase!<br><em>Support Team: Sorry, only order confirmation PDFs can be attached to complaints!</em>',
      rating: 2
    },
    {
      comment: 'This is <b>the</b> store for awesome stuff of all kinds!',
      rating: 4
    },
    {
      comment: 'Never gonna buy anywhere else from now on! Thanks for the great service!',
      rating: 4
    },
    {
      comment: 'Keep up the good work!',
      rating: 3
    }
  ]

  return Promise.all(
    feedbacks.map((feedback) => createFeedback(null, feedback.comment, feedback.rating))
  )
}

function createFeedback (UserId, comment, rating) {
  return models.Feedback.create({ UserId, comment, rating }).catch((err) => {
    console.error(`Could not insert Feedback ${comment} mapped to UserId ${UserId}`)
    console.error(err)
  })
}

function createComplaints () {
  return models.Complaint.create({
    UserId: 3,
    message: 'I\'ll build my own eCommerce business! With Black Jack! And Hookers!'
  }).catch((err) => {
    console.error(`Could not insert Complaint`)
    console.error(err)
  })
}

function createRecycles () {
  return models.Recycle.create({
    UserId: 2,
    quantity: 800,
    address: 'Starfleet HQ, 24-593 Federation Drive, San Francisco, CA',
    date: '2270-01-17',
    isPickup: true
  }).catch((err) => {
    console.error(`Could not insert Recycling Model`)
    console.error(err)
  })
}

function createSecurityQuestions () {
  const questions = [
    'Your eldest siblings middle name?',
    'Mother\'s maiden name?',
    'Mother\'s birth date? (MM/DD/YY)',
    'Father\'s birth date? (MM/DD/YY)',
    'Maternal grandmother\'s first name?',
    'Paternal grandmother\'s first name?',
    'Name of your favorite pet?',
    'Last name of dentist when you were a teenager? (Do not include \'Dr.\')',
    'Your ZIP/postal code when you were a teenager?',
    'Company you first work for as an adult?'
  ]

  return Promise.all(
    questions.map((question) => models.SecurityQuestion.create({ question }).catch((err) => {
      console.error(`Could not insert SecurityQuestion ${question}`)
      console.error(err)
    }))
  )
}

function createSecurityAnswer (UserId, SecurityQuestionId, answer) {
  return models.SecurityAnswer.create({ SecurityQuestionId, UserId, answer }).catch((err) => {
    console.error(`Could not insert SecurityAnswer ${answer} mapped to UserId ${UserId}`)
    console.error(err)
  })
}

function createOrders () {
  const email = 'admin@' + config.get('application.domain')
  const products = config.get('products')
  const basket1Products = [
    {
      quantity: 3,
      name: products[0].name,
      price: products[0].price,
      total: products[0].price * 3
    },
    {
      quantity: 1,
      name: products[1].name,
      price: products[1].price,
      total: products[1].price * 1
    }
  ]

  const basket2Products = [
    {
      quantity: 3,
      name: products[2].name,
      price: products[2].price,
      total: products[2].price * 3
    }
  ]

  const orders = [
    {
      orderId: insecurity.hash(email).slice(0, 4) + '-' + utils.randomHexString(16),
      email: (email ? email.replace(/[aeiou]/gi, '*') : undefined),
      totalPrice: basket1Products[0].total + basket1Products[1].total,
      products: basket1Products,
      eta: Math.floor((Math.random() * 5) + 1).toString()
    },
    {
      orderId: insecurity.hash(email).slice(0, 4) + '-' + utils.randomHexString(16),
      email: (email ? email.replace(/[aeiou]/gi, '*') : undefined),
      totalPrice: basket2Products[0].total,
      products: basket2Products,
      eta: Math.floor((Math.random() * 5) + 1).toString()
    }
  ]

  return Promise.all(
    orders.map(({ orderId, email, totalPrice, products, eta }) =>
      mongodb.orders.insert({
        orderId: orderId,
        email: email,
        totalPrice: totalPrice,
        products: products,
        eta: eta
      }).catch((err) => {
        console.error(`Could not insert Order ${orderId}`)
        console.error(err)
      })
    )
  )
}<|MERGE_RESOLUTION|>--- conflicted
+++ resolved
@@ -13,7 +13,7 @@
 
 const readFile = util.promisify(fs.readFile)
 
-function loadStaticData (file) {
+function loadStaticData(file) {
   const filePath = path.resolve('./data/static/' + file + '.yml')
   return readFile(filePath, 'utf8')
     .then(safeLoad)
@@ -40,7 +40,7 @@
   }
 }
 
-async function createChallenges () {
+async function createChallenges() {
   const showHints = config.get('application.showChallengeHints')
 
   const challenges = await loadStaticData('challenges')
@@ -73,11 +73,7 @@
   const users = await loadStaticData('users')
 
   await Promise.all(
-<<<<<<< HEAD
-    users.map(async ({ email, password, customDomain, key, isAdmin, profileImage, totp_secret = '' }) => {
-=======
-    users.map(async ({ email, password, customDomain, key, isAdmin, profileImage, securityQuestion, feedback }) => {
->>>>>>> fb10b167
+    users.map(async ({ email, password, customDomain, key, isAdmin, profileImage, securityQuestion, feedback, totp_secret = '' }) => {
       try {
         const completeEmail = customDomain ? email : `${email}@${config.get('application.domain')}`
         const user = await models.User.create({
@@ -91,11 +87,7 @@
         if (securityQuestion) await createSecurityAnswer(user.id, securityQuestion.id, securityQuestion.answer)
         if (feedback) await createFeedback(user.id, feedback.comment, feedback.rating)
       } catch (err) {
-<<<<<<< HEAD
-        console.error(`Could not insert User ${email}`)
-=======
         console.error(`Could not insert User ${key}`)
->>>>>>> fb10b167
         console.error(err)
       }
     })
@@ -125,7 +117,7 @@
   ))
 }
 
-function createProducts () {
+function createProducts() {
   const products = config.get('products').map((product) => {
     // set default price values
     product.price = product.price || Math.floor(Math.random())
@@ -202,7 +194,7 @@
   )
 }
 
-function createBaskets () {
+function createBaskets() {
   const baskets = [
     { UserId: 1 },
     { UserId: 2 },
@@ -219,7 +211,7 @@
   )
 }
 
-function createBasketItems () {
+function createBasketItems() {
   const basketItems = [
     {
       BasketId: 1,
@@ -258,7 +250,7 @@
   )
 }
 
-function createAnonymousFeedback () {
+function createAnonymousFeedback() {
   const feedbacks = [
     {
       comment: 'Incompetent customer support! Can\'t even upload photo of broken purchase!<br><em>Support Team: Sorry, only order confirmation PDFs can be attached to complaints!</em>',
@@ -283,14 +275,14 @@
   )
 }
 
-function createFeedback (UserId, comment, rating) {
+function createFeedback(UserId, comment, rating) {
   return models.Feedback.create({ UserId, comment, rating }).catch((err) => {
     console.error(`Could not insert Feedback ${comment} mapped to UserId ${UserId}`)
     console.error(err)
   })
 }
 
-function createComplaints () {
+function createComplaints() {
   return models.Complaint.create({
     UserId: 3,
     message: 'I\'ll build my own eCommerce business! With Black Jack! And Hookers!'
@@ -300,7 +292,7 @@
   })
 }
 
-function createRecycles () {
+function createRecycles() {
   return models.Recycle.create({
     UserId: 2,
     quantity: 800,
@@ -313,7 +305,7 @@
   })
 }
 
-function createSecurityQuestions () {
+function createSecurityQuestions() {
   const questions = [
     'Your eldest siblings middle name?',
     'Mother\'s maiden name?',
@@ -335,14 +327,14 @@
   )
 }
 
-function createSecurityAnswer (UserId, SecurityQuestionId, answer) {
+function createSecurityAnswer(UserId, SecurityQuestionId, answer) {
   return models.SecurityAnswer.create({ SecurityQuestionId, UserId, answer }).catch((err) => {
     console.error(`Could not insert SecurityAnswer ${answer} mapped to UserId ${UserId}`)
     console.error(err)
   })
 }
 
-function createOrders () {
+function createOrders() {
   const email = 'admin@' + config.get('application.domain')
   const products = config.get('products')
   const basket1Products = [
